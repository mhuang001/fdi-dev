--- conflicted
+++ resolved
@@ -145,12 +145,6 @@
 
     def setValue(self, value):
         """ Replaces the current value of this parameter.
-<<<<<<< HEAD
-        If given/current type_ is '' and arg value's type is in ParameterTypes both value and type are updated to the suitable one in ParameterDataTypes; or else TypeError is raised.
-        If value type and given/current type_ are different.
-            Incompatible value and type_ will get a TypeError.
-=======
->>>>>>> 3dd0ee8d
         """
         self._value = value
 
