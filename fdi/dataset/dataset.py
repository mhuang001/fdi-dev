--- conflicted
+++ resolved
@@ -76,25 +76,10 @@
         """
         visitor.visit(self)
 
-<<<<<<< HEAD
+    def __getstate__(self):
+        """ Can be encoded with serializableEncoder.
 
-class GenericDataset(Dataset, DataContainer, Container):
-    """ mh: Contains one data item.
-    """
 
-    def __init__(self, **kwds):
-        """
-        Parameter
-        ---------
-
-        Returns
-        -------
-        """
-        super(GenericDataset, self).__init__(
-            **kwds)  # initialize data, meta, unit
-
-    def __iter__(self):
-        """
         Parameter
         ---------
 
@@ -102,79 +87,6 @@
         -------
         """
 
-        for x in self.getData():
-            yield x
-
-    def __contains__(self, x):
-        """
-        Parameter
-        ---------
-
-        Returns
-        -------
-        """
-        return x in self.getData()
-
-    def __len__(self, *args, **kwargs):
-        """ size of data
-        Parameter
-        ---------
-
-        Returns
-        -------
-        """
-        return self.getData().__len__(*args, **kwargs)
-
-    def __repr__(self, **kwds):
-        """
-        Parameter
-        ---------
-
-        Returns
-        -------
-        """
-
-        return self.toString(level=1, **kwds)
-
-    def toString(self, level=0, matprint=None, trans=True, **kwds):
-        """ matprint: an external matrix print function
-        trans: print 2D matrix transposed. default is True.
-        Parameter
-        ---------
-
-        Returns
-        -------
-        """
-        cn = self.__class__.__name__
-        if level > 1:
-            return cn + \
-                '{ %s, description = "%s", meta = %s }' % \
-                (str(self.data), str(self.description), self.meta.toString(
-                    level=level, matprint=matprint, trans=trans, **kwds))
-
-        s = '# ' + cn + '\n' +\
-            mstr(self.__getstate__(), level=level, **kwds)
-        d = cn + '-dataset =\n'
-        d += bstr(self.data, level=level, **kwds) if matprint is None else \
-            matprint(self.data, level=level, trans=False, headers=[], tablefmt2='plain',
-                     **kwds)
-        return s + '\n' + d + '\n'
-
-    def __getstate__(self):
-        """ Can be encoded with serializableEncoder 
-        Parameter
-        ---------
-
-        Returns
-        -------
-        """
-        # s = OrderedDict(description=self.description, meta=self.meta)  # super(...).__getstate__()
-        # s.update(OrderedDict(data=self.getData()))
-=======
-    def __getstate__(self):
-        """ Can be encoded with serializableEncoder """
-
->>>>>>> 04e19b30
         s = OrderedDict(description=self.description,
                         meta=self._meta,
                         data=self.data,
@@ -186,205 +98,15 @@
     """ mh: Contains one typed data item with a unit and a typecode.
     """
 
-<<<<<<< HEAD
-    def __init__(self, data=None, unit=None, description='UNKNOWN', typ_=None, default=None, **kwds):
-        """ Initializes an ArrayDataset.
-
-        Parameter
-        ---------
-
-        Returns
-        -------
-        """
-
-        self.setDefault(default)
-        super(ArrayDataset, self).__init__(data=data, unit=unit,
-                                           description=description, typ_=typ_, **kwds)  # initialize data, meta
-
-    # def getData(self):
-    #     """ Optimized """
-    #     return self._data
-
-    def setData(self, data):
-        """
-        Parameter
-        ---------
-
-        Returns
-        -------
-        """
-        isitr = hasattr(data, '__iter__')  # and hasattr(data, '__next__')
-        if not isitr and data is not None:
-            # dataWrapper initializes data as None
-            m = 'data in ArrayDataset must be a subclass of Sequence: ' + \
-                data.__class__.__name__
-            raise TypeError(m)
-        d = None if data is None else \
-            data if hasattr(data, '__getitem__') else list(data)
-        super(ArrayDataset, self).setData(d)
-
-    @property
-    def default(self):
-        """
-        Parameter
-        ---------
-
-        Returns
-        -------
-        """
-
-        return self.getDefault()
-
-    @default.setter
-    def default(self, default):
-        """
-        Parameter
-        ---------
-
-        Returns
-        -------
-        """
-
-        self.setDefault(default)
-
-    def getDefault(self):
-        """ Returns the default related to this object.
-        Parameter
-        ---------
-
-        Returns
-        -------
-        """
-        return self._default
-
-    def setDefault(self, default):
-        """ Sets the default of this object.
-        Parameter
-        ---------
-
-        Returns
-        -------
-        """
-        self._default = default
-
-    def __setitem__(self, *args, **kwargs):
-        """ sets value at key.
-
-        Parameter
-        ---------
-
-        Returns
-        -------
-        """
-        self.getData().__setitem__(*args, **kwargs)
-
-    def __getitem__(self, *args, **kwargs):
-        """ returns value at key.
-        Parameter
-        ---------
-
-        Returns
-        -------
-        """
-        return self.getData().__getitem__(*args, **kwargs)
-
-    def __delitem__(self, *args, **kwargs):
-        """ removes value and its key.
-        Parameter
-        ---------
-
-        Returns
-        -------
-        """
-        self.getData().__delitem__(*args, **kwargs)
-
-    def __iter__(self, *args, **kwargs):
-        """ returns an iterator
-        Parameter
-        ---------
-
-        Returns
-        -------
-        """
-        return self.getData().__iter__(*args, **kwargs)
-
-    def pop(self, *args, **kwargs):
-        """ revomes and returns value
-        Parameter
-        ---------
-
-        Returns
-        -------
-
-        """
-        return self.getData().pop(*args, **kwargs)
-
-    def append(self, *args, **kwargs):
-        """ appends to data.
-        Parameter
-        ---------
-
-        Returns
-        -------
-
-        """
-        return self.getData().append(*args, **kwargs)
-
-    def index(self, *args, **kwargs):
-        """ returns the index of a value.
-        Parameter
-        ---------
-
-        Returns
-        -------
-
-        """
-        return self.getData().index(*args, **kwargs)
-
-    def count(self, *args, **kwargs):
-        """ returns size.
-        Parameter
-        ---------
-
-        Returns
-        -------
-
-        """
-        return self.getData().count(*args, **kwargs)
-
-    def remove(self, *args, **kwargs):
-        """ removes value at first occurrence.
-        Parameter
-        ---------
-
-        Returns
-        -------
-
-=======
     def __init__(self,                 **kwds):
         """
->>>>>>> 04e19b30
         """
         super(GenericDataset, self).__init__(
             **kwds)  # initialize data, meta, unit
 
-<<<<<<< HEAD
-    def __repr__(self, **kwds):
-        """
-        Parameter
-        ---------
-
-        Returns
-        -------
-
-        """
-
-        return self.toString(level=1, **kwds)
-=======
     def __iter__(self):
         for x in self.getData():
             yield x
->>>>>>> 04e19b30
 
     def toString(self, level=0,
                  tablefmt='rst', tablefmt1='simple', tablefmt2='simple',
@@ -421,831 +143,6 @@
                      **kwds)
         return s + '\n' + d + '\n'
 
-<<<<<<< HEAD
-    def __getstate__(self):
-        """ Can be encoded with serializableEncoder 
-        Parameter
-        ---------
-
-        Returns
-        -------
-
-        """
-        # s = OrderedDict(description=self.description, meta=self.meta, data=self.data)  # super(...).__getstate__()
-        s = OrderedDict(description=self.description,
-                        meta=self._meta,
-                        data=None if self.data is None else self.data,
-                        type=self._type,
-                        default=self._default,
-                        typecode=self._typecode,
-                        _STID=self._STID)
-        s.update(OrderedDict(unit=self.unit))
-        return s
-
-
-class Column(ArrayDataset, ColumnListener):
-    """ A Column is a the vertical cut of a table for which all cells have the same signature. It contains raw ArrayData, and optionally a description and unit.
-    example::
-
-      table = TableDataset()
-      table.addColumn("Energy",Column(data=[1,2,3,4],description="desc",unit='eV'))
-    """
-
-
-class TableModel(object):
-    """ to interrogate a tabular data model
-    """
-
-    def __init__(self, **kwds):
-        """
-        Parameter
-        ---------
-
-        Returns
-        -------
-
-        """
-        super(TableModel, self).__init__(**kwds)
-
-    def getColumnClass(self, columnIndex):
-        """ Returns the class for the first cell
-        values in the column.
-        Parameter
-        ---------
-
-        Returns
-        -------
-
-        """
-        return self.getColumn(columnIndex)[0].__class__
-
-    def getColumnCount(self):
-        """ Returns the number of columns in the model. 
-        Parameter
-        ---------
-
-        Returns
-        -------
-
-        """
-        return len(self.getData())
-
-    def getColumnName(self, columnIndex):
-        """ Returns the name of the column at columnIndex.
-
-        returns a set of columns if key  is a slice.
-        Parameter
-        ---------
-
-        Returns
-        -------
-
-        """
-
-        return self.getColumnNames()[columnIndex]
-
-    def getColumnNames(self):
-        """ Returns the column names. 
-        Parameter
-        ---------
-
-        Returns
-        -------
-
-        """
-        return list(self.getData().keys())
-
-    def getRowCount(self):
-        """ Returns the number of rows in the model. 
-        Parameter
-        ---------
-
-        Returns
-        -------
-
-        """
-        return len(self.getColumn(0))
-
-    def getValueAt(self, rowIndex, columnIndex):
-        """ Returns the value for the cell at columnIndex and rowIndex. 
-        Parameter
-        ---------
-
-        Returns
-        -------
-
-        """
-        return self.getColumn(columnIndex).data[rowIndex]
-
-    def isCellEditable(self, rowIndex, columnIndex):
-        """ Returns true if the cell at rowIndex and columnIndex
-        is editable. 
-        Parameter
-        ---------
-
-        Returns
-        -------
-
-        """
-        return True
-
-    def setValueAt(self, value, rowIndex, columnIndex):
-        """Sets the value in the cell at columnIndex and rowIndex
-        to Value.
-        Parameter
-        ---------
-
-        Returns
-        -------
-
-        """
-        self.getColumn(columnIndex).data[rowIndex] = value
-
-
-class TableDataset(GenericDataset, TableModel):
-    """  Special dataset that contains a single Array Data object.
-    A TableDataset is a tabular collection of Columns. It is optimized to work on array data..
-    The column-wise approach is convenient in many cases. For example, one has an event list, and each algorithm is adding a new field to the events (i.e. a new column, for example a quality mask).
-
-    Although mechanisms are provided to grow the table row-wise, one should use these with care especially in performance driven environments as this orthogonal approach (adding rows rather than adding columns) is expensive.
-
-    General Note:
-
-    For reasons of flexibility, memory consumption and performance, this class is not checking whether all columns are of the same length: this is the responsibility of the user/developer. See also the library documentation for more information about this.
-
-    Note on column names:
-
-    If a column is added without specifying a name, the name ColumnX is created, where X denotes the index of that column.
-    Column name duplicity is not allowed.
-
-    Developers:
-
-    See "Writing special datasets or products" at the developer's documentation also.
-
-
-    Please see also this selection example.
-    """
-
-    def __init__(self, **kwds):
-        """
-        Parameter
-        ---------
-
-        Returns
-        -------
-
-        """
-
-        self._list = []
-        super(TableDataset, self).__init__(
-            **kwds)  # initialize data, meta, unit
-
-    def getData(self):
-        """ Optimized for _data being an ``ODict`` implemented with ``UserDict``.
-        Parameter
-        ---------
-
-        Returns
-        -------
-
-        """
-
-        try:
-            return self._data.data
-        except AttributeError:
-            d = super().getData()
-            if hasattr(d, 'data'):
-                return self._data.data
-            else:
-                return d
-
-    def setData(self, data):
-        """ sets name-column pairs from data.
-
-        Valid formd include: {str:Column, ...} or [(str, [num, ...], str)]
-        or [(str, Column), ...] or [[num ...],  [num ...], ...]
-
-        [{'name':str,'column':Column}] form is deprecated.
-
-        Existing data will be discarded except when the provided data is a list of lists, where existing column names and units will remain but data replaced, and extra data items will form new columns named 'column'+index (index counting from 1) with unit None.
-        Parameter
-        ---------
-
-        Returns
-        -------
-
-        """
-        # logging.debug(data.__class__)
-
-        if data is None:
-            super(TableDataset, self).setData(ODict())
-            return
-
-        current_data = self.getData()
-        # list of keys of current data
-        curdk = list(current_data.keys()) if current_data else []
-        super(TableDataset, self).setData(ODict())
-        if issubclass(data.__class__, seqlist):
-            for ind, x in enumerate(data):
-                if issubclass(x.__class__, maplist) \
-                   and 'name' in x and 'column' in x:
-                    raise DeprecationWarning(
-                        'Do not use [{"name":name, "column":column}...]. Use {name:column, ...} instead.')
-                if issubclass(x.__class__, (list, tuple)):
-                    # check out string-started columns
-                    if len(x) > 1 and issubclass(x[0].__class__, str) and not issubclass(x[1].__class__, str):
-                        if issubclass(x[1].__class__, (list, tuple)):
-                            u = x[2] if len(x) > 2 else ''
-                            self.setColumn(x[0], Column(data=x[1], unit=x[2]))
-                        elif issubclass(x[1].__class__, Column):
-                            self.setColumn(x[0], x[1])
-                        else:
-                            raise '[[str, [], str]...], [[str, []]...], [[str, Column]...] needed.'
-                    else:
-                        if current_data is None or len(current_data) <= ind:
-                            # update the data of the ind-th column
-                            self.setColumn('', Column(data=x, unit=None))
-                        else:
-                            colname = curdk[ind]
-                            current_data[colname].data = x
-                            self.setColumn(colname, current_data[colname])
-                else:
-                    raise ValueError(
-                        'Cannot extract name and column from list member ' + str(x))
-        elif issubclass(data.__class__, maplist):
-            for k, v in data.items():
-                self.setColumn(k, v)
-        else:
-            raise TypeError('must be a Sequence or a Mapping. ' +
-                            data.__class__.__name__ + ' found.')
-
-    def addColumn(self, name, column, col_des=False):
-        """ Adds the specified column to this table, and attaches a name
-        to it. If the name is null, a dummy name "column"+column_count+1 is created, such that it can be accessed by getColumn(str).
-
-        If column name exists the corresponding column is substituted.
-
-        Parameters:
-        name - column name.
-        column - column to be added.
-        col_des - if True (default) and column descripion is 'UNKNOWN', set to column name.
-        Parameter
-        ---------
-
-        Returns
-        -------
-
-        """
-
-        d = self.getData()
-        if d is None:
-            d = ODict()
-
-        if name == '' or name is None:
-            idx = self.getColumnCount()
-            name = 'column' + str(idx+1)
-            self._list.append(column.getData())
-        else:
-            try:
-                self._list[self.indexOf(name)] = column.getData()
-            except ValueError as e:
-                self._list.append(column.getData())
-        if col_des and column.getDescription() == 'UNKNOWN':
-            column.setDescription(name)
-        d[name] = column
-
-    def removeColumn(self, key):
-        """ Removes the columns specified by ``key``.
-
-        ref. ``getColumnMap`` on ``key`` usage.
-        Parameter
-        ---------
-
-        Returns
-        -------
-
-        """
-
-        for name in self.getColumnMap(key).keys():
-            self._list.pop(self.indexOf(name))
-            del(self.data[name])
-
-    def indexOf(self, key):
-        """ Returns the index of specified column.
-
-        if the key is a Column,
-        it looks for equal references (same column objects), not for
-        equal values.
-        If the key is a string, Returns the index of specified Column name.
-        Parameter
-        ---------
-
-        Returns
-        -------
-
-        """
-        if issubclass(key.__class__, str):
-            ks = list(self.getData().keys())
-            k = key
-        elif issubclass(key.__class__, Column):
-            ks = list(id(v) for v in self.getData().values())
-            k = id(key)
-        else:
-            raise "key must be string or Column, not %s." % type(key).__name__
-
-        return ks.index(k)
-
-    def addRow(self, row, rows=False):
-        """ Adds the specified map as a new row to this table.
-
-        row: mh: row is a dict with names as keys and row data as value.
-        rows: append each element in row if the row data is a list.
-        Parameter
-        ---------
-
-        Returns
-        -------
-
-        """
-
-        d = self.getData()
-        if len(row) < len(d):
-            msg = 'row width d% should be %d.' % (len(row), len(d))
-            raise ValueError(msg)
-
-        for c in d.keys():
-            if rows:
-                d[c].data.extend(row[c])
-            else:
-                d[c].data.append(row[c])
-
-    def getRowMap(self, rowIndex):
-        """ Returns a dict of column-names as the keys and the objects located at a particular row(s) as the values.
-
-        rowIndex: return the following as the value for each key-value pair:
-* int: the int-th row's elements;
-* ``Slice`` object, a list of rows from slicing the column. Example ``a.getRow(Slice(3,,))``;
-* list of integers: they are used as the row index to select the rows.
-* list of booleans: rows where the corresponding boolean is True are chosen.
-        Parameter
-        ---------
-
-        Returns
-        -------
-
-        """
-        cl = rowIndex.__class__
-        d = self.getData()
-        if issubclass(cl, (int, slice)):
-            return {n: c.getData()[rowIndex] for n, c in d.items()}
-        if issubclass(cl, list):
-            if type(rowIndex[0]) == int:
-                return {n: [c.getData()[i] for i in rowIndex] for n, c in d.items()}
-            if type(rowIndex[0]) == bool:
-                # if len(rowIndex) != len(n):
-                # logger.info('%s Selection length %d should be %d.' %
-                #        (name, len(rowIndex), len(n)))
-                return {n: [x for x, s in zip(c.getData(), rowIndex) if s] for n, c in d.items()}
-        else:
-            raise ValueError(
-                'RowIndex must be an int, a slice, or a list of ints or bools.')
-
-    def getRow(self, rowIndex):
-        """ Returns a list containing the objects located in a particular row, or a list of rows.
-
-        rowIndex: ref ``getRowMap()``
-* int: return the int-th row in a list of elements;
-* ``Slice`` object, list of integers, list of booleans: return a list of rows each represented by a tuple. Example ``a.getRow(Slice(3,,))``, ``[2,4]``, ``[True, False...]``.
-        Parameter
-        ---------
-
-        Returns
-        -------
-
-        """
-
-        it = self.getRowMap(rowIndex).values()
-        if issubclass(rowIndex.__class__, int):
-            # return a list of row elements
-            return list(it)
-        # return transposed in a list
-        return list(zip(*it))
-
-    def select(self, selection):
-        """ Select a number of rows from this table dataset and
-        return a new TableDataset object containing only the selected rows.
-
-        selection:  to form a new Tabledataset with ref ``getRowMap()``
-        Parameter
-        ---------
-
-        Returns
-        ------- 
-        """
-
-        d = ODict()
-        if issubclass(selection.__class__, int):
-            for name, data in self.getRowMap(selection).items():
-                d[name] = Column(
-                    data=[data], unit=self.getColumn(name).getUnit())
-                return TableDataset(data=d)
-
-        for name, data in self.getRowMap(selection).items():
-            d[name] = Column(data=data, unit=self.getColumn(name).getUnit())
-        return TableDataset(data=d)
-
-    def removeRow(self, rowIndex):
-        """ Removes a row with specified index from this table.
-
-        rowIndex: int or a ``Slice`` object. Example ``a.removeRow(Slice(3,,))``.
-        return: removed row data.
-        Parameter
-        ---------
-
-        Returns
-        -------
-
-        """
-        if issubclass(rowIndex.__class__, slice):
-            ret = []
-            for x in self.getData().values():
-                ret.append(x.data[rowIndex])
-                del x.data[rowIndex]
-            return ret
-
-        return [x.data.pop(rowIndex) for x in self.getData().values()]
-
-    @ property
-    def rowCount(self):
-        """
-        Parameter
-        ---------
-
-        Returns
-        -------
-
-        """
-        return self.getRowCount()
-
-    @ rowCount.setter
-    def rowCount(self, newRowCount):
-        """
-        Parameter
-        ---------
-
-        Returns
-        -------
-
-        """
-
-        self.setRowCount(newRowCount)
-
-    def setRowCount(self, rowCount):
-        """ cannot do this.
-        Parameter
-        ---------
-
-        Returns
-        -------
-
-        """
-        raise ValueError('Cannot set row count.')
-
-    @ property
-    def columnCount(self):
-        """
-        Parameter
-        ---------
-
-        Returns
-        -------
-
-        """
-
-        return self.getColumnCount()
-
-    @ columnCount.setter
-    def columnCount(self, newColumnCount):
-        """
-        Parameter
-        ---------
-
-        Returns
-        -------
-
-        """
-
-        self.setColumnCount(newColumnCount)
-
-    def setColumnCount(self, columnCount):
-        """ cannot do this.
-        Parameter
-        ---------
-
-        Returns
-        -------
-
-        """
-        raise ValueError('Cannot set column count.')
-
-    @ property
-    def list(self):
-        """
-        Parameter
-        ---------
-
-        Returns
-        -------
-        """
-
-        return self._list
-
-    @ list.setter
-    def list(self, l):
-        """
-        Parameter
-        ---------
-
-        Returns
-        -------
-        """
-
-        raise NotImplemented
-
-    def getColumnMap(self, key=None):
-        """ Returns a dict of column-names as the keys and the column(s) as the values.
-
-        key: return the following as the value for each key-value pair:
-* int: name-value where value is the int-th column.
-* ``Slice`` object, a list of name-columns from slicing the column index. Example ``a.getColumn(Slice(3,,))``;
-* Sequence of integers/strings: they are used as the column index/name to select the columns.
-* Sequence of booleans: columns where the corresponding boolean is True are chosen.
-Default is to return all columns.
-        Parameter
-        ---------
-
-        Returns
-        -------
-        """
-        d = self.getData()
-        if key is None:
-            return d
-        cl = key.__class__
-        if issubclass(cl, int):
-            t = list(d.items())[key]
-            return {t[0]: t[1]}       # {str:Column}
-        if issubclass(cl, slice):
-            return ODict(list(d.items())[key])  # {str:Column, ...}
-        if issubclass(cl, str):
-            return {key: d[key]}      # {str:Column}
-
-        if issubclass(cl, Sequence):
-            if type(key[0]) == int:
-                # {str:Column, ...}
-                return ODict(list(d.items())[i] for i in key)
-            if type(key[0]) == str:
-                return {n: d[n] for n in key}  # {str:Column, ...}
-            if type(key[0]) == bool:
-                # {str:Column, ...}
-                return ODict(x for x, s in zip(d.items(), key) if s)
-        else:
-            raise ValueError(
-                '``key`` must be an int, a string, a slice, or a list of ints, strings, or bools.')
-
-    def getColumn(self, key):
-        """ Returns the particular column, or a list of columns.
-
-        key: ref ``getColumnMap()``
-* int/str: return the int-th/named column;
-* ``Slice`` object, list of columns of sliced column indices;
-* list of integers/strings: return a list of columns corresponding to the given column index/name, or where key is True. Example ``a.getColumn(Slice(3,,))``, ``[2, 4]``, ``['time', ``energy']``.
-* list of booleans: return a list of columns  where key is True. Example ``[True, False...]``.
-        """
-        Parameter
-        ---------
-
-        Returns
-        -------
-        """
-
-        """
-
-        it = self.getColumnMap(key).values()
-        if issubclass(key.__class__, (int, str)):
-            # return a list of row elements
-            return list(it)[0]
-        # return transposed in a list
-        return list(it)
-
-    def setColumn(self, key, value):
-        """ Replaces a column in this table with specified name to specified column if key is a string and exists, or if the key is an integer in 0 to the number of columns, insert at column-index=key, with the name 'column'+key, else add a new coolumn.
-        Parameter
-        ---------
-
-        Returns
-        -------
-        """
-
-        if self.getData() is None:
-            key = ''
-        elif type(key) == int:
-            nms = self.getColumnNames()
-            if 0 <= key and key < len(nms):
-                key = nms[key]
-            else:
-                key = ''
-        self.addColumn(name=key, column=value)
-
-    def items(self):
-        """ for k,v in tabledataset.items()
-        Parameter
-        ---------
-
-        Returns
-        -------
-        """
-        return self.getData().items()
-
-    def __getitem__(self, key):
-        """ return colmn if given key.
-
-        ref. ``getColumn()``.
-        Parameter
-        ---------
-
-        Returns
-        -------
-        """
-        return self.getColumn(key)
-
-    def __setitem__(self, key, value):
-        """
-        Parameter
-        ---------
-
-        Returns
-        -------
-
-        """
-        self.setColumn(key, value)
-
-    def __repr__(self, **kwds):
-        """
-        Parameter
-        ---------
-
-        Returns
-        -------
-
-        """
-
-        return self.toString(level=1, **kwds)
-
-    def toString(self, level=0, matprint=None, trans=True, tablefmt2='simple', **kwds):
-        """
-        tablefmt2: format of 2D data
-        Parameter
-        ---------
-
-        Returns
-        -------
-
-        """
-        if matprint is None:
-            matprint = ndprint
-
-        cn = self.__class__.__name__
-        s = '# ' + cn + '\n'
-        s += mstr(self.__getstate__(), level=level, **kwds)
-        stp = 2 if level > 1 else 20 if level == 1 else None
-        cols = self.getData().values()
-
-        coldata = [list(itertools.islice(x.data, stp)) for x in cols]
-        d = cn + '-dataset =\n'
-        nmun = zip((str(x) for x in self.getData().keys()),
-                   (str(x.unit) for x in cols))
-        hdr = list('%s\n(%s)' % nu for nu in nmun)
-        d += matprint(coldata, trans=trans, headers=hdr,
-                      tablefmt2=tablefmt2, **kwds)
-        collen = self.getRowCount()
-        if level and stp < collen:
-            d += '(Only display %d rows of %d for level=%d.)' % (stp, collen, level)
-        return s + '\n' + d + '\n'
-
-    def __getstate__(self):
-        """ Can be encoded with serializableEncoder
-        Parameter
-        ---------
-
-        Returns
-        -------
-
-        """
-        return OrderedDict(description=self.description,
-                           meta=self.meta,
-                           data=self.getData(),
-                           _STID=self._STID)
-
-
-class IndexedTableDataset(Indexed, TableDataset):
-    """ TableDataset with an index table for efficient row look-up.
-    """
-
-    def __init__(self, **kwds):
-        """
-        Parameter
-        ---------
-
-        Returns
-        -------
-
-        """
-        self._indexCols = [0]
-        self._rowIndexTable = {}
-        super().__init__(**kwds)  # initialize data, meta, unit
-
-    def getColumnsToLookup(self):
-        """ returns an iterator that gives a number of sequences to looking up over.
-        Parameter
-        ---------
-
-        Returns
-        -------
-
-        """
-
-        # list of Column's arrays
-        return [x.data for x in self.getColumn(self._indexPattern)]
-
-    def setData(self, data):
-        """  sets name-column pairs from data and updates index if needed
-        Parameter
-        ---------
-
-        Returns
-        -------
-
-        """
-
-        d = self.getData()
-        if d:
-            reindex = False
-            lcd = len(d)
-            if issubclass(data.__class__, seqlist):
-                for ind, x in enumerate(data):
-                    if lcd > ind:
-                        if reindex == False and ind in self._indexPattern:
-                            reindex = True
-        else:
-            reindex = True
-        super().setData(data)
-        if reindex:
-            self.updateToc()
-
-    def vLookUp(self, key, return_index=True, multiple=False):
-        """ Similar to Excel VLOOKUP, return all records (rows) that match the key.
-        key: taken as a dictionary key unless ``multiple`` is True.
-        return_index: if True (default) return index in the array of columns.
-        multiple: if True (default is False) loop through key as a sequence of keys and return a sequece.
-        Parameter
-        ---------
-
-        Returns
-        -------
-
-        """
-
-        if multiple:
-            if return_index:
-                toc = self._tableOfContent
-                return [toc[k] for k in key]
-            else:
-                toc = self._tableOfContent
-                # return [[c[toc[k]] for c in self._list] for k in key]
-                return list(zip(*((c[toc[k]] for k in key) for c in self._list)))
-        else:
-            if return_index:
-                return self._tableOfContent[key]
-            else:
-                rec_ind = self._tableOfContent[key]
-                return [c[rec_ind] for c in self._list]
-
-    def __getstate__(self):
-        """ Can be encoded with serializableEncoder 
-        Parameter
-        ---------
-
-        Returns
-        -------
-
-        """
-        return Indexed.__getstate__(self).update(description=self.description,
-                                                 meta=self.meta,
-                                                 data=self.getData(),
-                                                 _STID=self._STID)
-
-=======
->>>>>>> 04e19b30
 
 class CompositeDataset(AbstractComposite, Dataset):
     """  An CompositeDataset is a Dataset that contains zero or more
