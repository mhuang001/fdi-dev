--- conflicted
+++ resolved
@@ -1,12 +1,7 @@
 # -*- coding: utf-8 -*-
 
 from fdi.pal.poolmanager import PoolManager
-<<<<<<< HEAD
-from fdi.pns.jsonio import getJsonObj, postJsonObj, putJsonObj, commonheaders, auth_headers
-from fdi.utils import getconfig
-=======
 from fdi.pns.jsonio import getJsonObj, postJsonObj, putJsonObj, commonheaders
->>>>>>> 773f01e6
 from fdi.utils.common import lls
 from fdi.pns.httppool_server import User, create_app
 
@@ -17,13 +12,10 @@
 from urllib.error import HTTPError
 import os
 import logging
-<<<<<<< HEAD
 from urllib.error import HTTPError, URLError
 from flask import current_app
 
 
-=======
->>>>>>> 773f01e6
 logger = logging.getLogger(__name__)
 
 
@@ -162,7 +154,6 @@
     #basepath = pc['server_local_pools_dir']
     basepath = PoolManager.PlacePaths[schm]
     local_pools_dir = os.path.join(basepath, pc['api_version'])
-<<<<<<< HEAD
     return local_pools_dir
 
 
@@ -209,7 +200,4 @@
         with mock_app.app_context():
             # mock_app.preprocess_request()
             assert current_app.config["ENV"] == "production"
-        yield client
-=======
-    return local_pools_dir
->>>>>>> 773f01e6
+        yield client