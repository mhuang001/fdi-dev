--- conflicted
+++ resolved
@@ -51,46 +51,6 @@
     if CONFIG and conf in CONFIG and not force:
         config = CONFIG[conf]
     else:
-<<<<<<< HEAD
-        # environment variable CONFIG_DIR_<conf> is not set
-        env = expanduser(expandvars('$HOME'))
-        # apache wsgi will return '$HOME' with no expansion
-        if env == '$HOME':
-            env = '/root'
-        confp = join(env, '.config')
-    # this is the var_name part of filename and the name of the returned dict
-    var_name = conf+'config'
-    module_name = conf+'local'
-    file_name = module_name + '.py'
-    filep = join(confp, file_name)
-    absolute_name = importlib.util.resolve_name(module_name, None)
-    logger.debug('Reading from configuration file %s/%s. absolute mod name %s' %
-                 (confp, file_name, absolute_name))
-    # if sys.path[0] != confp:
-    #    sys.path.insert(0, confp)
-    # print(sys.path)
-    # for finder in sys.meta_path:
-    #     spec = finder.find_spec(absolute_name, filep)
-    #     print(spec)  # if spec is not None:
-    try:
-        spec = importlib.util.spec_from_file_location(absolute_name, filep)
-        #print('zz', spec)
-        module = importlib.util.module_from_spec(spec)
-        spec.loader.exec_module(module)
-        sys.modules[module_name] = module
-        # the following suffers from non-updating loader
-        # importlib.invalidate_caches()
-        # module = importlib.import_module(module_name)
-        # modul = __import__(module_name, globals(), locals(), [var_name], 0)
-        config.update(getattr(module, var_name))
-        logger.debug('Reading %s/%s done.' % (confp, file_name))
-    except (ModuleNotFoundError, FileNotFoundError) as e:
-        logger.warning(str(
-            e) + '. Use default config in the package, such as fdi/pns/config.py. Copy it to ~/.config/[package]local.py and make persistent customization there.')
-
-    if name:
-        urlof = vars(module)['poolurl_of']
-=======
 
         config = builtin
 
@@ -142,7 +102,6 @@
     urlof = config['lookup']
     if name is not None:
         #urlof = vars(module)['poolurl_of']
->>>>>>> 9094424a
         if name in urlof:
             return urlof[name]
         else:
