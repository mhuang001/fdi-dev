import os
from setuptools import setup, find_packages

# https://pythonhosted.org/an_example_pypi_project/setuptools.html
# https://code.tutsplus.com/tutorials/how-to-write-package-and-distribute-a-library-in-python--cms-28693
#


def read(fname):
    return open(os.path.join(os.path.dirname(__file__), fname)).read()


setup(
    name="fdi",
    version="1.0rc1",
    author="Maohai Huang",
    author_email="mhuang@earth.bao.ac.cn",
    description=("Flexible Data Integrator"),
    license="LGPL",
    keywords="dataset metadata processing context server access REST API HCSS",
    url="http://mercury.bao.ac.cn:9006/mh/fdi",
    packages=find_packages(exclude=['tests', 'tmp']),
    long_description=read('README.md'),
    python_requires=">=3.6",
    install_requires=[
        'setuptools',
        'pytest>=5.4.1',
        'nox>=2019.11.9',
        'requests>=2.23.0',
        'filelock>=3.0.12',
        'aiohttp_theme>=0.1.6',
        'aiohttp>=3.6.2',
        'sphinx_rtd_theme>=0.4.3',
        'Flask_HTTPAuth>=3.3.0',
        'Flask>=1.1.2',
<<<<<<< HEAD
        'mysql-connector==2.2.9',
        'ruamel.yaml>=0.16.10',
=======
        'ruamel.yaml>=0.15.0',
>>>>>>> 3dd0ee8d
        'sphinx-copybutton @ git+https://github.com/mhuang001/sphinx-copybutton.git'
    ],
    classifiers=[
        "Development Status :: 3 - Beta",
        "Topic :: Utilities",
        "License :: OSI Approved :: GPL License",
    ],
)<|MERGE_RESOLUTION|>--- conflicted
+++ resolved
@@ -33,12 +33,8 @@
         'sphinx_rtd_theme>=0.4.3',
         'Flask_HTTPAuth>=3.3.0',
         'Flask>=1.1.2',
-<<<<<<< HEAD
         'mysql-connector==2.2.9',
-        'ruamel.yaml>=0.16.10',
-=======
-        'ruamel.yaml>=0.15.0',
->>>>>>> 3dd0ee8d
+        'ruamel.yaml>=0.15.10',
         'sphinx-copybutton @ git+https://github.com/mhuang001/sphinx-copybutton.git'
     ],
     classifiers=[
