--- conflicted
+++ resolved
@@ -310,25 +310,12 @@
         """
         return
 
-<<<<<<< HEAD
-    def __repr__(self):
-        """
-        Parameters
-        ----------
-
-        Returns
-        -------
-
-        """
-        return self.toString(level=1)
-=======
     def hash(self):
         """ hash and equality derived only from the value of the parameter.
 
         because Python does not allow overriding __eq__ without setting hash to None.
         """
         return xhash(hash_list=self._value)
->>>>>>> 04e19b30
 
     def toString(self, level=0,
                  tablefmt='rst', tablefmt1='simple', tablefmt2='simple',
@@ -608,16 +595,13 @@
     def setValid(self, valid):
         """ Sets the valid of this object.
 
-<<<<<<< HEAD
-        If valid is None or empty, set as None, else save in a way so the tuple keys can be serialized with JSON.
-        Parameters
-        ----------
-
-        Returns
-        -------
-=======
         If valid is None or empty, set as None, else save in a way so the tuple keys can be serialized with JSON. [[[rangelow, ranehi], state1], [[range2low, r..]..]..]
->>>>>>> 04e19b30
+
+        Parameters
+        ----------
+
+        Returns
+        -------
         """
 
         self._valid = None if valid is None or len(
@@ -748,54 +732,11 @@
             return [tuple(resnm) if len(resnm) else (INVALID, 'Invalid') for mask, resnm in binmasks.items()]
         return hasvalid if hasvalid else (INVALID, 'Invalid')
 
-<<<<<<< HEAD
-    def setValue(self, value):
-        """ Replaces the current value of this parameter.
-
-        If value is None set it to default.
-        If given/current type is '' and arg value's type is in DataTypes both value and type are updated to the suitable one in DataTypeNames; or else TypeError is raised.
-        If value type and given/current type are different.
-            Incompatible value and type will get a TypeError.
-        Parameters
-        ----------
-
-        Returns
-        -------
-        """
-
-        if value is None:
-            self._value = self._default if hasattr(self, '_default') else value
-            return
-        self._value = self.checked(value)
-
-    def __repr__(self):
-        """
-        Parameters
-        ----------
-
-        Returns
-        -------
-        """
-
-        return self.toString(level=1)
-
-    def toString(self, level=0, alist=False, **kwds):
-        """
-        Parameters
-        ----------
-
-        Returns
-        -------
-        """
-
-        ret = exprstrs(self, level=level, **kwds)
-=======
     def toString(self, level=0,
                  tablefmt='rst', tablefmt1='simple', tablefmt2='simple',
                  width=0, alist=False, **kwds):
 
         ret = exprstrs(self, level=level, width=width, **kwds)
->>>>>>> 04e19b30
         if alist:
             return ret
         vs, us, ts, ds, fs, gs, cs = ret
@@ -823,335 +764,6 @@
                            _STID=self._STID
                            )
 
-<<<<<<< HEAD
-    __hash__ = DeepEqual.__hash__
-
-
-class NumericParameter(Parameter, Quantifiable):
-    """ has a number as the value, a unit, and a typecode.
-    """
-
-    def __init__(self, value=None, description='UNKNOWN', typ_='', default=None, valid=None, **kwds):
-        """
-        Parameters
-        ----------
-
-        Returns
-        -------
-        """
-
-        super(NumericParameter, self).__init__(
-            value=value, description=description, typ_=typ_, default=default, valid=valid, **kwds)
-
-    def __repr__(self):
-        """
-        Parameters
-        ----------
-
-        Returns
-        -------
-        """
-
-        return self.toString(level=1)
-
-    def __getstate__(self):
-        """ Can be encoded with serializableEncoder 
-        Parameters
-        ----------
-
-        Returns
-        -------
-        """
-        return OrderedDict(description=self.description,
-                           value=self._value,
-                           type=self._type,
-                           default=self._default,
-                           valid=self._valid,
-                           unit=self._unit,
-                           typecode=self._typecode,
-                           _STID=self._STID)
-
-    def setValue(self, value):
-        """ accept any type that a Vector does.
-        """
-        if value is not None and issubclass(value.__class__, Sequence):
-            d = list(value)
-            if len(d) == 2:
-                value = Vector2D(d)
-            elif len(d) == 3:
-                value = Vector(d)
-            elif len(d) == 4:
-                value = Quaternion(d)
-            else:
-                raise ValueError(
-                    'Sequence of only 2 to 4 elements for NumericParameter')
-        super().setValue(value)
-
-    def setDefault(self, default):
-        """ accept any type that a Vector does.
-        """
-        if default is not None and issubclass(default.__class__, Sequence):
-            d = list(default)
-            if len(d) == 2:
-                default = Vector2D(d)
-            elif len(d) == 3:
-                default = Vector(d)
-            elif len(d) == 4:
-                default = Quaternion(d)
-            else:
-                raise ValueError(
-                    'Sequence of only 2 to 4 elements for NumericParameter')
-        super().setDefault(default)
-
-    __hash__ = DeepEqual.__hash__
-
-
-class DateParameter(Parameter):
-    """ has a FineTime as the value.
-    """
-
-    def __init__(self, value=None, description='UNKNOWN', default=0, valid=None, typecode=None, **kwds):
-        """
-        if value and typecode are both given, typecode will be overwritten by value.format.
-        Parameters
-        ----------
-
-        Returns
-        -------
-        """
-        self.setTypecode(typecode)
-        # this will set default then set value.
-        super(DateParameter, self).__init__(
-            value=value, description=description, typ_='finetime', default=default, valid=valid, **kwds)
-
-    @ property
-    def typecode(self):
-        """
-        Parameters
-        ----------
-
-        Returns
-        -------
-        """
-
-        return self.getTypecode()
-
-    @ typecode.setter
-    def typecode(self, typecode):
-        """
-        Parameters
-        ----------
-
-        Returns
-        -------
-        """
-
-        self.setTypecode(typecode)
-
-    def getTypecode(self):
-        """ Returns the typecode related to this object. None if value not set.
-        Parameters
-        ----------
-
-        Returns
-        -------
-        """
-        if not hasattr(self, '_value'):
-            return None
-        return self._value.format
-
-    def setTypecode(self, typecode):
-        """ Sets the typecode of this object. quietly returns if value not set.
-        Parameters
-        ----------
-
-        Returns
-        -------
-        """
-
-        if not hasattr(self, '_value'):
-            return
-        self._value.format = typecode
-
-    def setValue(self, value):
-        """ accept any type that a FineTime does.
-        Parameters
-        ----------
-
-        Returns
-        -------
-        """
-        if value is not None and not issubclass(value.__class__, FineTime):
-            value = FineTime(date=value, format=self.getTypecode())
-        super().setValue(value)
-
-    def setDefault(self, default):
-        """ accept any type that a FineTime does.
-        Parameters
-        ----------
-
-        Returns
-        -------
-        """
-        if default is not None and not issubclass(default.__class__, FineTime):
-            default = FineTime(date=default, format=self.getTypecode())
-        super().setDefault(default)
-
-    def __repr__(self):
-        """
-        Parameters
-        ----------
-
-        Returns
-        -------
-        """
-
-        return self.toString(level=1)
-
-    def __getstate__(self):
-        """ Can be encoded with serializableEncoder 
-        Parameters
-        ----------
-
-        Returns
-        -------
-        """
-        return OrderedDict(description=self.description,
-                           value=self._value,
-                           default=self._default,
-                           valid=self._valid,
-                           typecode=self.typecode,
-                           _STID=self._STID)
-        return self.__class__.__name__ + \
-            '{ description = "%s", value = "%s", typecode = "%s"}' % \
-            (str(self.description), str(self.value), str(self.getTypecode()))
-
-    __hash__ = DeepEqual.__hash__
-
-
-class DateParameter1(DateParameter):
-    """ Like DateParameter but usese  FineTime. 
-    """
-
-    def setValue(self, value):
-        """ accept any type that a FineTime1 does.
-        Parameters
-        ----------
-
-        Returns
-        -------
-        """
-        if value is not None and not issubclass(value.__class__, FineTime1):
-            value = FineTime1(date=value, format=self.getTypecode())
-        super().setValue(value)
-
-    def setDefault(self, default):
-        """ accept any type that a FineTime1 does.
-        Parameters
-        ----------
-
-        Returns
-        -------
-        """
-        if default is not None and not issubclass(default.__class__, FineTime1):
-            default = FineTime1(date=default, format=self.getTypecode())
-        super().setDefault(default)
-
-    __hash__ = DeepEqual.__hash__
-
-
-class StringParameter(Parameter):
-    """ has a unicode string as the value, a typecode for length and char.
-    """
-
-    def __init__(self, value=None, description='UNKNOWN', valid=None, default='', typecode='B', **kwds):
-        """
-        Parameters
-        ----------
-
-        Returns
-        -------
-        """
-
-        self.setTypecode(typecode)
-        super(StringParameter, self).__init__(
-            value=value, description=description, typ_='string', default=default, valid=valid, **kwds)
-
-    @ property
-    def typecode(self):
-        """
-        Parameters
-        ----------
-
-        Returns
-        -------
-        """
-
-        return self.getTypecode()
-
-    @ typecode.setter
-    def typecode(self, typecode):
-
-        """
-        Parameters
-        ----------
-
-        Returns
-        -------
-        """
-        self.setTypecode(typecode)
-
-    def getTypecode(self):
-        """ Returns the typecode related to this object.
-        Parameters
-        ----------
-
-        Returns
-        -------
-        """
-        return self._typecode
-
-    def setTypecode(self, typecode):
-        """ Sets the typecode of this object.
-        Parameters
-        ----------
-
-        Returns
-        -------
-        """
-
-        self._typecode = typecode
-
-    def __repr__(self):
-        """
-        Parameters
-        ----------
-
-        Returns
-        -------
-        """
-
-       return self.toString(level=1)
-
-    def __getstate__(self):
-        """ Can be encoded with serializableEncoder 
-        Parameters
-        ----------
-
-        Returns
-        -------
-        """
-        return OrderedDict(value=self._value,
-                           description=self.description,
-                           valid=self._valid,
-                           default=self._default,
-                           typecode=self._typecode,
-                           _STID=self._STID)
-
-    __hash__ = DeepEqual.__hash__
-
-=======
->>>>>>> 04e19b30
 
 MetaHeaders = ['name', 'value', 'unit', 'type', 'valid',
                'default', 'code', 'description']
@@ -1166,24 +778,21 @@
     Note that replacing a parameter with the same name,
     will keep the order. """
 
-<<<<<<< HEAD
-    def __init__(self, copy=None, **kwds):
-        """
-        Parameters
-        ----------
-
-        Returns
-        -------
-        """
-
-=======
     Table_Widths = [
         {'name': 15, 'value': 20, 'unit': 7, 'type': 8,
          'valid': 20, 'default': 17, 'code': 4, 'description': 21}
     ]
 
     def __init__(self, copy=None, defaults=None, **kwds):
->>>>>>> 04e19b30
+        """
+
+        Parameters
+        ----------
+
+        Returns
+        -------
+        """
+
         super(MetaData, self).__init__(**kwds)
         if copy:
             # not implemented ref https://stackoverflow.com/questions/10640642/is-there-a-decent-way-of-creating-a-copy-constructor-in-python
@@ -1275,16 +884,7 @@
         tablefmt: format string in packae ``tabulate``, for level==0, tablefmt1 for level1, tablefmt2: format of 2D table data.
         param_widths: controls how the attributes of every parameter are displayed in the table cells. If is set to -1, there is no cell-width limit. For finer control set a dictionary of parameter attitute names and how many characters wide its tsble cell is, 0 for ommiting the attributable. Default is `MetaData.Table_Widths[0]`. e.g.
 ``{'name': 8, 'value': 17, 'unit': 7, 'type': 8,
-<<<<<<< HEAD
-                      'valid': 25, 'default': 17, 'code': 4, 'description': 15}``
-        Parameters
-        ----------
-
-        Returns
-        -------
-=======
                       'valid': 20, 'default': 17, 'code': 4, 'description': 15}``
->>>>>>> 04e19b30
         """
 
         if param_widths is None:
@@ -1361,21 +961,8 @@
                                        tablefmt2=tablefmt2,
                                        **kwds)
 
-<<<<<<< HEAD
-    def __repr__(self, **kwds):
-        """
-        Parameters
-        ----------
-
-        Returns
-        -------
-        """
-
-        return self.toString(level=1, **kwds)
-=======
         return '\n%s\n%s-listeners = %s' % (s, cn, lsnr) if len(tab) else \
             '%s %s-listeners = %s' % ('(No Parameter.)', cn, lsnr)
->>>>>>> 04e19b30
 
     def __getstate__(self):
         """ Can be encoded with serializableEncoder 
