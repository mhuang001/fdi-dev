--- conflicted
+++ resolved
@@ -40,7 +40,6 @@
 
     @description.setter
     def description(self, description):
-<<<<<<< HEAD
         """ Property of the description of this Annotatable object.
 
         Parameters
@@ -52,7 +51,8 @@
         -------
 
         """
-        self.setDescription(description)
+
+        self._description = description
 
     def getDescription(self):
         """ gets the description of this Annotatable object.
@@ -65,7 +65,7 @@
         string:
               The current description.
         """
-        return self._description
+        return self.description
 
     def setDescription(self, newDescription):
         """ sets the description of this Annotatable object.
@@ -79,15 +79,4 @@
         -------
 
         """
-        self._description = newDescription
-=======
-        self._description = description
-
-    def getDescription(self):
-        """ gets the description of this Annotatable object. """
-        return self.description  # __getattribute__('description')
-
-    def setDescription(self, newDescription):
-        """ sets the description of this Annotatable object. """
-        self.description = newDescription  # __setattr__('description', newDescription)
->>>>>>> 04e19b30
+        self.description = newDescription