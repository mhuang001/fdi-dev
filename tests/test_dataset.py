--- conflicted
+++ resolved
@@ -23,11 +23,7 @@
 from fdi.dataset.deserialize import deserialize
 from fdi.dataset.quantifiable import Quantifiable
 from fdi.dataset.listener import EventSender, DatasetBaseListener, EventTypes, EventType, EventTypeOf
-<<<<<<< HEAD
-from fdi.dataset.metadataholder import MetaDataHolder
-=======
 from fdi.dataset.messagequeue import MqttRelayListener, MqttRelaySender
->>>>>>> 04e19b30
 from fdi.dataset.composite import Composite
 from fdi.dataset.metadata import Parameter, MetaData, make_jsonable
 from fdi.dataset.numericparameter import NumericParameter
@@ -299,8 +295,10 @@
     assert v.description == a
     checkgeneral(v)
 
+
 def test_Dattr():
-    import pdb;pdb.set_trace()
+    import pdb
+    pdb.set_trace()
     v = Quantifiable()
     assert v.getUnit() is None
     assert v.getTypecode() is None
