--- conflicted
+++ resolved
@@ -9,7 +9,6 @@
 
 # base url for webserver. Update version if needed.
 pnsconfig['baseurl'] = '/v0.6'
-<<<<<<< HEAD
 pnsconfig['auth_user'] = 'gsegment'
 pnsconfig['auth_pass'] = '123456'
 pnsconfig['httppoolurl'] = '/httppool'
@@ -21,12 +20,10 @@
 pnsconfig['basepoolpath_client'] = '/tmp'
 pnsconfig['basepoolpath'] = '/data/' # For server
 pnsconfig['defaultpool'] = 'pool_default'
-=======
 
->>>>>>> 73b872ea
 dev = True
 if dev:
-    pnsconfig['poolprefix'] = 'http://192.168.1.9:5000'
+    pnsconfig['poolprefix'] = 'http://192.168.1.4:5000'
     # username, passwd, flask ip, flask port
     pnsconfig['node'] = {'username': 'foo',
                          'password': 'bar', 'host': '0.0.0.0', 'port': 5000}
@@ -42,18 +39,13 @@
 else:
     pnsconfig['poolprefix'] = 'http://' + {SERVER_IP_ADDR} + ':' + {SERVER_HOST_PORT}
     pnsconfig['node'] = {'username': 'foo', 'password': 'bar',
-<<<<<<< HEAD
                          'host': '10.0.10.114', 'port': {SERVER_HOST_PORT} }
 
     pnsconfig['mysql'] = {'host': 'ssa-mysql', 'port':3306, 'user': 'root',  'password': '123456', 'database': 'users'}
 
     # server permission user
     pnsconfig['serveruser'] = 'apache'
-=======
-                         'host': '10.0.10.114', 'port': 9888}
-    # server permission user. Change this according to local setup. e.g. 'apache'
-    pnsconfig['serveruser'] = getpass.getuser()
->>>>>>> 73b872ea
+
     # PTS app permission user
     pnsconfig['ptsuser'] = getpass.getuser()
     # on server
