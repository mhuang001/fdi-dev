from fdi.pns.pnsconfig import pnsconfig as pc
from fdi.dataset.dataset import ArrayDataset
import itertools
import random
import timeit
from fdi.pal.mempool import MemPool
from fdi.pal.poolmanager import PoolManager, DEFAULT_MEM_POOL
from fdi.utils.common import trbk, fullname
from fdi.pal.common import getProductObject
from fdi.pal.context import Context, MapContext, RefContainer
from fdi.pal.productref import ProductRef
from fdi.pal.productstorage import ProductStorage
from fdi.pal.urn import Urn, parseUrn, makeUrn
from fdi.pal.localpool import LocalPool
from fdi.pal.context import Context
from fdi.pal.query import AbstractQuery, MetaQuery
from fdi.dataset.deserialize import deserializeClassID
from fdi.dataset.product import Product
from fdi.dataset.eq import deepcmp
from fdi.dataset.classes import Classes
from fdi.dataset.metadata import MetaData, Parameter
from fdi.dataset.finetime import FineTime1
from fdi.utils.checkjson import checkjson

import copy
import traceback
from pprint import pprint
import json
import shutil
import getpass
import os
import requests

from os import path as op
import glob


import sys

import pdb

if sys.version_info[0] >= 3:  # + 0.1 * sys.version_info[1] >= 3.3:
    PY3 = True
else:
    PY3 = False

Classes.updateMapping()

if __name__ == '__main__' and __package__ == 'tests':
    # run by python -m tests.test_dataset
    pass

else:
    # run by pytest

    # This is to be able to test w/ or w/o installing the package
    # https://docs.python-guide.org/writing/structure/
    from .pycontext import fdi

    from .logdict import logdict
    import logging
    import logging.config
    # create logger
    logging.config.dictConfig(logdict)
    logger = logging.getLogger()
    logger.debug('%s logging level %d' %
                 (__name__, logger.getEffectiveLevel()))
    logging.getLogger("filelock").setLevel(logging.WARNING)


def checkgeneral(v):
    # can always add attributes
    t = 'random'
    v.testattr = t
    assert v.testattr == t
    try:
        m = v.notexists
    except AttributeError as e:
        assert str(e).split()[-1] == "'notexists'", traceback.print_exc()
    except:
        traceback.print_exc()
        assert false


def test_fullname():
    assert fullname(Urn()) == 'fdi.pal.urn.Urn'
    assert fullname(Urn) == 'fdi.pal.urn.Urn'
    assert fullname('l') == 'str'


def test_Urn():
    prd = Product(description='pal test')
    a1 = 'file'      # scheme
    c1, c2 = 's:', '/d'
    a2 = c1            # place
    b1, b2, b3 = '/b', '/tmp/foo', '/c'
    a3 = b1 + b2 + b3
    a4 = fullname(prd)
    a5 = 43
    s = a1 + '://' + a2   # file://s:
    p = s + a3
    r = a4 + ':' + str(a5)
    rp = a4 + '_' + str(a5)
    u = 'urn:' + p + ':' + r

    # utils
    assert parseUrn(u) == (p, a4, str(a5), a1, a2, a2 + a3)
    poolname, resourceclass, serialnumstr, scheme, place, poolpath = parseUrn(
        'urn:file://c:/tmp/mypool:proj1.product:322')
    assert poolname == 'file://c:/tmp/mypool'
    assert resourceclass == 'proj1.product'
    assert place == 'c:'
    assert poolpath == 'c:/tmp/mypool'
    poolname, resourceclass, serialnumstr, scheme, place, poolpath = parseUrn(
        'urn:https://127.0.0.1:5000/tmp/mypool:proj1.product:322')
    assert poolname == 'https://127.0.0.1:5000/tmp/mypool'
    assert resourceclass == 'proj1.product'
    assert place == '127.0.0.1:5000'
    assert poolpath == '/tmp/mypool'

    # constructor
    # urn only
    v = Urn(urn=u)
    assert v.getScheme() == a1
    assert v.getPlace() == a2
    assert v.getPoolId() == p  #
    assert v.getUrnWithoutPoolId() == r
    assert v.getFullPath(u) == a2 + a3 + '/' + rp  # s:/b/tmp/foo/c
    assert v.getIndex() == a5
    assert v.getUrn() == u
    # urn with pool
    v = Urn(cls=prd.__class__, pool=p, index=a5)
    assert v.getScheme() == a1
    assert v.getFullPath(u) == a2 + a3 + '/' + rp  # s:/b/tmp/foo/c
    # urn with storage that does not match urn
    try:
        v = Urn(urn=u, cls=prd.__class__, pool=p, index=a5)
    except Exception as e:
        assert issubclass(e.__class__, ValueError)
    # no-arg constructor
    v = Urn()
    v.urn = u
    assert v.getScheme() == a1
    assert v.getFullPath(u) == a2 + a3 + '/' + rp  # s:/b/tmp/foo/c

    # access
    assert v.getUrn() == v.urn
    assert v.getPool() == v.pool
    assert v.getTypeName() == a4
    assert v.getPlace() == v.place

    checkjson(v)


def transpath(direc):
    if 'basepoolpath_client' in pc:
        direc = pc['basepoolpath_client']+direc
    return direc

def transpath_server(direc):
    if 'basepoolpath' in pc:
        direc = pc['basepoolpath'] + direc
    return direc

def cleanup(direc='', schm='file'):
    """ remove pool from disk and memory"""
    if schm == 'file':
        direc = transpath(direc)
        if op.exists(direc):
            try:
<<<<<<< HEAD
                # print(os.stat(direc))
=======
                print(os.stat(direc))
>>>>>>> 28be37c0
                shutil.rmtree(direc)
            except Exception as e:
                print(str(e) + ' ' + trbk(e))
                raise(e)
            assert not op.exists(direc)
        # remove existing pools in memory
        PoolManager.getPool(DEFAULT_MEM_POOL).removeAll()
        PoolManager.getPool('file://'+direc).removeAll()
        PoolManager.removeAll()
    elif schm == 'mem':
        # remove existing pools in memory
        PoolManager.getPool(DEFAULT_MEM_POOL).removeAll()
        PoolManager.getPool('file://'+direc).removeAll()
        PoolManager.removeAll()

    elif schm in ['http', 'https']:
        realdirec = direc.split('/')[1]
        realdirec = transpath('/' + realdirec)
        if op.exists(realdirec):
            try:
                print(os.stat(realdirec))
                shutil.rmtree(realdirec)
            except Exception as e:
                print(str(e) + ' ' + trbk(e))
                raise(e)
            assert not op.exists(realdirec)
        PoolManager.getPool(DEFAULT_MEM_POOL).removeAll()
        uri = 'http://'+direc
        pstore = ProductStorage(pool=uri)
        pstore.getPool(uri).removeAll()
        PoolManager.removeAll()
    else:
        assert False



def test_PoolManager():
    defaultpoolpath = '/pool_' + getpass.getuser()
    defaultpool = 'file://' + defaultpoolpath
    cleanup(defaultpoolpath)
    pm = PoolManager()
    assert pm.size() == 0
    pool = pm.getPool(defaultpool)
    assert pm.size() == 1
    # print('GlobalPoolList#: ' + str(id(pm.getMap())) + str(pm))
    pm.removeAll()
    assert pm.size() == 0


def checkdbcount(n, poolurn, prodname, currentSN=-1):
    """ count files in pool and entries in class db.
    n, currentSN: expected number of prods and currentSN in pool for products named prodname
    """

    poolname, rc, sns, scheme, place, path = parseUrn(poolurn)
    if scheme == 'file':
        path = transpath(path)
        assert sum(1 for x in glob.glob(
            op.join(path, prodname + '*[0-9]'))) == n
        cp = op.join(path, 'classes.jsn')
        if op.exists(cp) or n != 0:
            with open(cp, 'r') as fp:
                js = fp.read()
            cread = deserializeClassID(js)
            if currentSN == -1:
                assert cread[prodname]['currentSN'] == currentSN
                # number of items is n
            assert len(cread[prodname]['sn']) == n
    elif scheme == 'mem':
        mpool = PoolManager.getPool(poolname).getPoolSpace()
        if mpool is None:
            # wiped
            assert n == 0
            assert currentSN == -1
            return
        ns = [n for n in mpool if prodname + '_' in n]
        assert len(ns) == n, len(ns)
        if currentSN == -1:
            assert mpool['classes'][prodname]['currentSN'] == currentSN
        # for this class there are  how many prods
        assert len(mpool['classes'][prodname]['sn']) == n
    elif scheme in ['http', 'https']:
        snpath = '/sn/' + prodname +'/testhttppool'
        api_baseurl = pc['poolprefix'] + pc['baseurl'] + pc['httppoolurl']
        url = api_baseurl + snpath
        x = requests.get(url)
        sn = int(x.text)
        assert sn == n
    else:
        assert False, 'bad pool scheme'


def test_ProductRef():
    defaultpoolpath = '/pool_' + getpass.getuser()
    defaultpool = 'file://' + defaultpoolpath
    cleanup(defaultpoolpath)
    prd = Product()
    a1 = 'file'
    a2 = ''
    a3 = defaultpoolpath
    a4 = fullname(prd)
    a5 = 0
    s = a1 + '://' + a2   # file://s:
    p = s + a3  # a pool URN
    r = a4 + ':' + str(a5)  # a resource
    u = 'urn:' + p + ':' + r    # a URN
    cleanup(a3)

    # in memory
    # A productref created from a single product will result in a memory pool urn, and the metadata won't be loaded.
    v = ProductRef(prd)
    # only one prod in memory pool
    checkdbcount(1, DEFAULT_MEM_POOL, a4, 0)
    assert v.urn == 'urn:mem:///default:' + a4 + ':' + str(0)
    assert v.meta is None
    assert v.product == prd

    # construction
    ps = ProductStorage(p)
    prd = Product()
    rfps = ps.save(prd)
    pr = ProductRef(urn=rfps.urnobj, poolurn=p)
    assert rfps == pr
    assert rfps.getMeta() == pr.getMeta()
    uobj = Urn(urn=u)
    assert pr.urnobj == uobj
    # load given metadata
    met = MetaData()
    met['foo'] = Parameter('bar')
    prm = ProductRef(urn=u, meta=met)
    assert prm.meta['foo'].value == 'bar'
    # This does not obtain metadata
    pr = ProductRef(urn=rfps.urnobj)
    assert rfps == pr
    assert rfps.getMeta() != pr.getMeta()
    assert pr.urnobj == uobj
    assert pr.getStorage() == ps
    assert rfps.getStorage() is not None
    # load from a storage.
    pr = ps.load(u)
    assert rfps == pr
    assert rfps.getMeta() == pr.getMeta()
    assert pr.getStorage() == rfps.getStorage()

    # parent
    # nominal ops
    b1 = Product(description='abc')
    b2 = MapContext(description='3c273')
    pr.addParent(b1)
    pr.addParent(b2)
    assert b1 in list(pr.parents)
    assert b2 in list(pr.parents)
    pr.removeParent(b1)
    assert b1 not in list(pr.parents)
    # access
    assert pr.urnobj.getTypeName() == a4
    assert pr.urnobj.getIndex() == a5
    # this is tested in ProdStorage
    # assert pr.product == p

    checkjson(pr)


def test_ProductStorage_init():
    defaultpoolpath = '/pool_' + getpass.getuser()
    defaultpool = 'file://' + defaultpoolpath
    cleanup(defaultpoolpath)
    newpoolpath = '/newpool_' + getpass.getuser()
    newpoolname = 'file://' + newpoolpath
    cleanup(newpoolpath)

    # Constructor
    # default pool
    pdb.set_trace()
    ps = ProductStorage()
    p1 = ps.getPools()[0]
    # check default pool's name
    assert p1 == defaultpool
    # get the pool object
    pspool = ps.getPool(p1)
    assert len(pspool.getProductClasses()) == 0
    # check syntax: construct a storage with a pool
    ps2 = ProductStorage(defaultpool)
    assert ps.getPools() == ps2.getPools()

    # register pool
    # with a storage that already has a pool

    ps2.register(newpoolname)
    assert op.exists(transpath(newpoolpath))
    assert len(ps2.getPools()) == 2
    assert ps2.getPools()[1] == newpoolname

    # multiple storages pointing to the same pool will get exception
    try:
        ps2 = ProductStorage()
    except Exception as e:
        pass
    else:
        assert 1  # False


def check_ps_func_for_pool(thepool):
    ps = ProductStorage(thepool)
    p1 = ps.getPools()[0]
    # get the pool object
    pspool = ps.getPool(p1)

    x = Product(description="This is my product example",
                instrument="MyFavourite", modelName="Flight")
    pcq = fullname(x)
    # save
    ref = ps.save(x)
    # ps has 1 prod
    assert ref.urn == 'urn:' + thepool + ':' + pcq + ':0'
    checkdbcount(1, thepool, pcq, 0)

    # save more
    # one by one
    q = 3
    x2, ref2 = [], []
    for d in range(q):
        tmp = Product(description='x' + str(d)
                      ) if d > 0 else MapContext(description='x0')
        x2.append(tmp)
        ref2.append(ps.save(tmp, tag='t' + str(d)))

    checkdbcount(q, thepool, pcq, q - 1)
    checkdbcount(1, thepool, fullname(MapContext), 0)
    # save many in one go
    m, x3 = 2, []
    n = q + m
    for d in range(q, n):
        tmp = Product(description='x' + str(d))
        x3.append(tmp)
    ref2 += ps.save(x3, tag='all-tm')  # ps has n+1 prods
    x2 += x3  # there are n prods in x2
    # check refs
    assert len(ref2) == n
    checkdbcount(n, thepool, pcq, n)
    checkdbcount(1, thepool, fullname(MapContext), 0)

    # tags
    ts = ps.getAllTags()
    assert len(ts) == q + 1
    ts = ps.getTags(ref2[0].urn)
    assert len(ts) == 1
    assert ts[0] == 't0'
    u = ps.getUrnFromTag('all-tm')
    assert len(u) == m
    assert u[0] == ref2[q].urn

    # access resource
    checkdbcount(n, thepool, pcq, n)
    checkdbcount(1, thepool, fullname(MapContext), 0)
    # get ref from urn
    pref = ps.load(ref2[n - 2].urn)
    assert pref == ref2[n - 2]
    # actual product
    # print(pref._product)
    assert pref.product == x2[n - 2]
    # from tags

    # removal by reference urn
    # print(ref2[n - 2].urn)
    ps.remove(ref2[n - 2].urn)
    # files are less
    # DB shows less in record
    # current serial number not changed
    # number of items decreased by 1
    checkdbcount(n - 1, thepool, pcq, n)
    checkdbcount(1, thepool, fullname(MapContext), 0)

    # clean up a pool
    ps.wipePool(thepool)
    checkdbcount(0, thepool, pcq)
    assert len(ps.getPool(thepool)._urns) == 0


def test_ProdStorage_func():
    # local pool
    thepoolpath = '/pool_' + getpass.getuser()
    cleanup(thepoolpath)
    thepool = 'file://' + thepoolpath
    check_ps_func_for_pool(thepool)

    # mempool
    thepool = DEFAULT_MEM_POOL
    cleanup(direc=thepoolpath, schm='mem')
    check_ps_func_for_pool(thepool)

    # httpclientpool
    thepoolpath = '/testhttppool'
    # poolplace = '10.0.0.114:9880'+thepoolpath
    poolplace = '192.168.1.4:5000' + thepoolpath
    cleanup(poolplace, schm='http')
    thepool = 'http://' + poolplace
    check_ps_func_for_pool(thepool)


def test_LocalPool():
    thepoolpath = '/pool_' + getpass.getuser()
    cleanup(thepoolpath)
    thepool = 'file://' + thepoolpath

    ps = ProductStorage(thepool)
    p1 = ps.getPools()[0]
    # get the pool object
    pspool = ps.getPool(p1)

    x = Product(description="This is my product example",
                instrument="MyFavourite", modelName="Flight")
    pcq = fullname(x)
    # save
    ref = ps.save(x, tag='ttag')

    # read HK
    # copy default pool data in memory
    ps1 = copy.deepcopy(pspool)
    # rename the pool
    cp = thepoolpath + '_copy'
    cleanup(cp)
    # make a copy of the old pool on disk
    shutil.copytree(transpath(thepoolpath), transpath(cp))
    ps2 = ProductStorage(pool='file://' + cp)
    # two ProdStorage instances have the same DB
    p2 = ps2.getPool(ps2.getPools()[0])
    assert deepcmp(ps1._urns, p2._urns) is None
    assert deepcmp(ps1._tags, p2._tags) is None
    assert deepcmp(ps1._classes, p2._classes) is None


def test_query():
    # creation
    a1 = MapContext
    a2 = 'p'
    a3 = 'p.description == "mc"'
    a4 = False
    q = AbstractQuery(product=a1, variable=a2, where=a3, allVersions=a4)
    assert q.getType() == a1
    assert q.getVariable() == a2
    assert q.getWhere() == a3
    assert q.retrieveAllVersions() == a4

    class TP(Product):
        pass
    Classes.updateMapping({'TP': TP})
    a1 = TP
    a2 = 'm'
    a3 = 'm["description"].value == "pr"'
    a4 = False
    q = MetaQuery(product=a1, where=a3, allVersions=a4)
    assert q.getType() == a1
    assert q.getVariable() == a2
    assert q.getWhere() == a3
    assert q.retrieveAllVersions() == a4

    # make a productStorage
    thepoolpath = '/pool_' + getpass.getuser()
    cleanup(thepoolpath)
    thepool = 'file://'+thepoolpath
    pstore = ProductStorage(thepool)
    assert op.exists(transpath(thepoolpath))
    assert len(pstore.getPools()) == 1
    assert pstore.getPools()[0] == thepool
    # make another
    newpoolpath = '/newpool_' + getpass.getuser()
    cleanup(newpoolpath)
    newpoolname = 'file://' + newpoolpath
    pstore2 = ProductStorage(newpoolname)
    assert op.exists(transpath(newpoolpath))
    assert len(pstore2.getPools()) == 1
    assert pstore2.getPools()[0] == newpoolname

    # add some products to both storages
    n = 7
    rec1 = []
    for i in range(n):
        a0, a1, a2 = 'desc %d' % i, 'fatman %d' % (i*4), 5000+i
        if i < 3:
            x = TP(description=a0, instrument=a1)
            x.meta['extra'] = Parameter(value=a2)
        elif i < 5:
            x = Context(description=a0, instrument=a1)
            x.meta['extra'] = Parameter(value=a2)
        else:
            x = MapContext(description=a0, instrument=a1)
            x.meta['extra'] = Parameter(value=a2)
            x.meta['time'] = Parameter(value=FineTime1(a2))
        if i < 4:
            r = pstore.save(x)
        else:
            r = pstore2.save(x)
        rec1.append(dict(p=x, r=r, a0=a0, a1=a1, a2=a2))

    # [T T T C] [C M M]
    #  0 1 2 3   4 5 6

    # query with a specific parameter in all products' metadata, which is the variable 'm' in the query expression, i.e. ``m = product.meta; ...``
    m = 2
    q = MetaQuery(TP, 'm["description"].value == "%s"' % rec1[m]['a0'])
    res = pstore.select(q)
    assert len(res) == 1, str(res)

    def chk(r, c):
        p = r.product
        assert type(p) == type(c['p'])
        assert p.description == c['a0']
        assert p.instrument == c['a1']
        assert p.meta['extra'].value == c['a2']

    chk(res[0], rec1[m])

    # query with a parent class and a specific parameter
    m = 3
    q = MetaQuery(Product, 'm["instrument"].value == "%s"' % rec1[m]['a1'])
    res = pstore.select(q)
    assert len(res) == 1, str(res)
    chk(res[0], rec1[m])
    # query with a parent class and a specific parameter
    q = MetaQuery(Product, 'm["extra"].value < 5002')
    res = pstore.select(q)
    # [0,1]
    assert len(res) == 2, str(res)
    chk(res[0], rec1[0])
    chk(res[1], rec1[1])

    # simpler syntax for comparing value only but a bit slower.
    # the parameter with simpler syntax must be on the left hand side of a comparison operator.
    # '5000 < m["extra"]' does not work. But '5000 < m["extra"].value' works.
    q = MetaQuery(Product, 'm["extra"] > 5000 and m["extra"] <= 5002')
    res = pstore.select(q)
    # [1,2]
    assert len(res) == 2, str(res)
    chk(res[0], rec1[1])
    chk(res[1], rec1[2])

    # two classes
    q = MetaQuery(Product, 'm["extra"] > 5000 and m["extra"] < 5004')
    res = pstore.select(q)
    # [1,2,3]
    assert len(res) == 3, str(res)
    chk(res[0], rec1[1])
    chk(res[1], rec1[2])
    chk(res[2], rec1[3])

    # this is not in this store
    q = MetaQuery(Product, 'm["extra"] == 5004')
    res = pstore.select(q)
    # []
    assert len(res) == 0, str(res)

    # it is in the other store
    q = MetaQuery(Product, 'm["extra"] == 5004')
    res = pstore2.select(q)
    # [4]
    assert len(res) == 1, str(res)
    chk(res[0], rec1[4])

    # all in  the other store
    q = MetaQuery(Product, '1')
    res = pstore2.select(q)
    # [4,5,6]
    assert len(res) == 3, str(res)
    chk(res[0], rec1[4])
    chk(res[1], rec1[5])
    chk(res[2], rec1[6])

    # register the new pool above to the  1st productStorage
    pstore.register(newpoolname)
    assert len(pstore.getPools()) == 2
    assert pstore.getPools()[1] == newpoolname

    # all Context, spans over two pools
    q = MetaQuery(Context, 'True')
    res = pstore.select(q)
    # [3,4,5,6]
    assert len(res) == 4, str(res)
    chk(res[0], rec1[3])
    chk(res[1], rec1[4])
    chk(res[2], rec1[5])
    chk(res[3], rec1[6])

    # all 'time' < 5006. will cause TypeError because some Contex data do not have 'time'
    q = MetaQuery(Context, 'm["time"] < 5006')
    try:
        res = pstore.select(q)
    except TypeError as e:
        pass
    else:
        assert False

    # all 'time' < 5006 mapcontext. all in newpool
    q = MetaQuery(MapContext, 'm["time"] < 5006')
    res = pstore.select(q)
    # [5]
    assert len(res) == 1, str(res)
    chk(res[0], rec1[5])

    # all 'extra' < 5002, all in 1st pool
    q = MetaQuery(Product, 'm["extra"] < 5002')
    res = pstore.select(q)
    # [0,1   ]
    assert len(res) == 2, str(res)
    chk(res[0], rec1[0])
    chk(res[1], rec1[1])

    # instrument = 'fatman 12|16', two pools
    q = MetaQuery(Product, '"n 1" in m["instrument"].value')
    res = pstore.select(q)
    # [3,4]
    assert len(res) == 2, str(res)
    chk(res[0], rec1[3])
    chk(res[1], rec1[4])

    # same as above but query is a function
    def t(m):
        import re
        return re.match('.*n.1.*', m['instrument'].value)

    q = MetaQuery(Product, t)
    res = pstore.select(q)
    # [3,4]
    assert len(res) == 2, str(res)
    chk(res[0], rec1[3])
    chk(res[1], rec1[4])

    # same as above but query is on the product. this is slow.
    q = AbstractQuery(Product, 'p', '"n 1" in p.instrument')
    res = pstore.select(q)
    # [3,4]
    assert len(res) == 2, str(res)
    chk(res[0], rec1[3])
    chk(res[1], rec1[4])


def test_RefContainer():
    # construction
    owner = Context(description='owner')
    v = RefContainer()
    v.setOwner(owner)
    assert v._owner == owner
    # add
    image = ProductRef(Product(description="hi"))
    assert len(image.parents) == 0
    v['i'] = image
    assert v.get('i') == image
    spectrum = ProductRef(Product(description="there"))
    v.put('s', spectrum)
    assert v['s'] == spectrum
    simple = ProductRef(Product(description="everyone"))
    v.set('m', simple)
    assert v.size() == 3
    # number of parents becomes 1
    assert len(image.parents) == 1
    # te parent is..
    assert spectrum.parents[0] == owner

    # del
    del v['s']
    assert 'i' in v
    assert 'm' in v
    assert 's' not in v
    assert len(v) == 2
    # no parent any more
    assert len(spectrum.parents) == 0

    checkjson(v)


def test_Context():
    c1 = Context(description='1')
    c2 = Context(description='2')
    assert Context.isContext(c2.__class__)
    try:
        assert c1.isValid()
    except NotImplementedError as e:
        pass
    else:
        assert False

    # dirtiness
    # assert not c1.hasDirtyReferences('ok')
    #


def test_MapContext():
    # doc
    image = Product(description="hi")
    spectrum = Product(description="there")
    simple = Product(description="everyone")

    context = MapContext()
    context.refs.put("x", ProductRef(image))
    context.refs.put("y", ProductRef(spectrum))
    context.refs.put("z", ProductRef(simple))
    assert context.refs.size() == 3
    assert context.refs.get('x').product.description == 'hi'
    assert context.refs.get('y').product.description == 'there'
    assert context.refs.get('z').product.description == 'everyone'

    product4 = Product(description="everybody")
    context.refs.put("y", ProductRef(product4))
    product5 = Product(description="here")
    context.refs.put("a", ProductRef(product5))

    assert context.refs.get('x').product.description == 'hi'
    assert context.refs.get('y').product.description == 'everybody'
    assert context.refs.get('z').product.description == 'everyone'
    assert context.refs.get('a').product.description == 'here'

    # access
    c1 = MapContext()
    # syntax 1. refs is a property to MapContext
    c1.refs.put("x", ProductRef(image))
    c2 = MapContext()
    # syntax 2  # put == set
    c2.refs.set("x", ProductRef(image))
    # assert c1 == c2, deepcmp(c1, c2)
    c3 = MapContext()
    # syntax 3 # refs is a composite so set/get = []
    c3.refs["x"] = ProductRef(image)
    # assert c3 == c2
    assert c3.refs['x'].product.description == 'hi'
    c4 = MapContext()
    # syntax 4. refs is a member in a composite (Context) so set/get = []
    c4['refs']["x"] = ProductRef(image)
    # assert c3 == c4
    assert c4['refs']['x'].product.description == 'hi'

    # stored prod
    thepoolpath = '/pool_' + getpass.getuser()
    thepool = 'file://' + thepoolpath
    # create a prooduct
    x = Product(description='save me in store')
    # remove existing pools in memory
    PoolManager().removeAll()
    # create a product store
    pstore = ProductStorage()
    assert len(pstore.getPools()) == 1
    assert pstore.getWritablePool() == thepool
    assert op.isdir(transpath(thepoolpath))
    # clean up possible garbage of previous runs
    pstore.wipePool(thepool)
    assert op.isdir(transpath(thepoolpath))
    assert sum([1 for x in glob.glob(
        op.join(transpath(thepoolpath), '*'))]) == 0
    # save the product and get a reference
    prodref = pstore.save(x)
    # has the ProductStorage
    assert prodref.getStorage() == pstore
    # has the pool
    assert prodref._poolurn == thepool
    # returns the product
    assert prodref.product == x
    # create an empty mapcontext
    mc = MapContext()
    # put the ref in the context.
    # The manual has this syntax mc.refs.put('xprod', prodref)
    # but I like this for doing the same thing:
    mc['refs']['xprod'] = prodref
    # get the urn
    urn = prodref.urn
    assert issubclass(urn.__class__, str)
    # re-create a product only using the urn
    # newp = getProductObject(urn)
    newp = ProductRef(urn).product
    # the new and the old one are equal
    assert newp == x
    # parent is set
    assert prodref.parents[0] == mc
    # re-create a product only using the urn 2
    newref = pstore.load(urn)
    newp2 = newref.product
    # the new and the old one are equal
    assert newp2 == x

    des = checkjson(mc)
    # print(type(des['refs']))
    # print('&&&&&& ' + des.refs.serialized(indent=4) + ' %%%%%%')
    # print(yaml.dump(des))

    newx = des['refs']['xprod'].product
    assert newx == x

    # remove refs
    del mc.refs['xprod']
    assert mc.refs.size() == 0
    assert len(prodref.parents) == 0
    # another way to remove
    des.refs.pop('xprod')
    assert des.refs.size() == 0
    assert len(prodref.parents) == 0
    # clear all
    prodref2 = pstore.save(Product())
    mc.refs['a'] = prodref
    mc.refs['b'] = prodref2
    assert mc.refs.size() == 2
    mc.refs.clear()
    assert mc.refs.size() == 0

    # URN of an object in memory
    urn = ProductRef(x).urn
    newp = PoolManager.getPool(DEFAULT_MEM_POOL).loadProduct(urn)
    # the new and the old one are equal
    assert newp == x

    # realistic scenario


def test_realistic():
    # remove existing pools in memory
    PoolManager().removeAll()
    poolpath = '/realpool_' + getpass.getuser()
    poolname = 'file://'+poolpath
    # clean up possible garbage of previous runs. use class method to avoid reading pool hk info during ProdStorage initialization.
    pstore = ProductStorage(pool=poolname)  # on disk
    pstore.wipePool(poolname)

    p1 = Product(description='p1')
    p2 = Product(description='p2')
    map1 = MapContext(description='product with refs 1')
    # A ProductRef created from a lone product will use a mempool
    pref1 = ProductRef(p1)
    # use a productStorage with a pool on disk
    pref2 = pstore.save(p2)
    # how many prodrefs do we have? (do not use len() due to classID, version)
    assert map1['refs'].size() == 0
    assert len(pref1.parents) == 0
    assert len(pref2.parents) == 0
    # add a ref to the contex. every ref has a name in mapcontext
    map1['refs']['spam'] = pref1
    assert map1['refs'].size() == 1
    assert len(pref1.parents) == 1
    assert pref1.parents[0] == map1
    # add the second one
    map1['refs']['egg'] = pref2
    # how many prodrefs do we have? (do not use len() due to classID, version)
    assert map1['refs'].size() == 2
    assert len(pref2.parents) == 1
    assert pref2.parents[0] == map1
    assert pref1.parents[0] == map1
    # remove a ref
    del map1['refs']['spam']
    # how many prodrefs do we have? (do not use len() due to classID, version)
    assert map1.refs.size() == 1
    assert len(pref1.parents) == 0
    # add ref2 to another map
    map2 = MapContext(description='product with refs 2')
    map2.refs['also2'] = pref2
    assert map2['refs'].size() == 1
    # two parents
    assert len(pref2.parents) == 2
    assert pref2.parents[1] == map2


def f(n):
    return list(itertools.repeat(random.random(), n))


def rands(n):
    return [random.random() for i in range(n)]


def h(n):
    return [random.random()] * n


def speed():
    m = 10000
    print(timeit.timeit('[func(%d) for func in (rands,)]' % m,
                        globals=globals(), number=1))
    a = ArrayDataset(rands(m))
    p = Product(description="product example",
                instrument="Favourite", modelName="Flight")
    p['array'] = a
    PoolManager().removeAll()
    # create a product store
    pool = 'file:///tmp/perf_' + getpass.getuser()
    pstore = ProductStorage(pool)
    # clean up possible garbage of previous runs
    pstore.wipePool(pool)
    # in memory
    print(timeit.timeit('ref1 = ProductRef(p)',
                        globals=globals().update(locals()), number=1))
    pref2 = pstore.save(p)  # on disk


def running(t):
    print('running ' + str(t))
    t()


if __name__ == '__main__' and __package__ is None:
    speed()
    exit()
    running(test_ProductRef)
    running(test_ProductRef)
    running(test_MapContext)
    running(test_Urn)
    # running(test_MapRefsDataset)
    running(test_PoolManager)
    running(test_ProductStorage)
    running(test_Context)
    # pdb.set_trace()<|MERGE_RESOLUTION|>--- conflicted
+++ resolved
@@ -168,11 +168,7 @@
         direc = transpath(direc)
         if op.exists(direc):
             try:
-<<<<<<< HEAD
-                # print(os.stat(direc))
-=======
                 print(os.stat(direc))
->>>>>>> 28be37c0
                 shutil.rmtree(direc)
             except Exception as e:
                 print(str(e) + ' ' + trbk(e))
