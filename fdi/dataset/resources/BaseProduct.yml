name: BaseProduct
<<<<<<< HEAD
definition: FDI base class
parent:
=======
description: FDI base class
parents:
  - 
>>>>>>> a06a0d42
level: ALL
schema: '1.0'
metadata:
    description:
        current_id: description
        id: description
        id_zh_cn: 描述
        fits_keyword: DESCRIPT
        data_type: string
        description: Description of this product
        description_zh_cn: 对本产品的描述。
        examples: SINGLE EXPOSURE
        unit:
        default: UNKOWN
        valid: ''
    type:
        current_id: type
        id: type
        id_zh_cn: 产品类型
        fits_keyword: TYPE
        data_type: string
        description: Product Type identification. Fully qualified Python class name
            or CARD.
        description_zh_cn: 产品类型。完整Python类名或卡片名。
        examples: SAT-QM-ThermVac
        unit:
        default: BaseProduct
        valid: ''
    creator:
        current_id: creator
        id: creator
        id_zh_cn: 本产品生成者
        fits_keyword: CREATOR
        data_type: string
        description: Generator of this product. Example name of institute, organization,
            person, software, special algorithm etc.
        description_zh_cn: 本产品生成方的标识，例如可以是单位、组织、姓名、软件、或特别算法等。
        examples: SECM-EGSE
        unit:
        default: UNKOWN
        valid: ''
    creationDate:
        current_id: creationDate
        id: creationDate
        id_zh_cn: 产品生成时间
        fits_keyword: DATE
        data_type: finetime
        description: Creation date of this product
        description_zh_cn: 本产品生成时间
        examples: '10361455509632'
        unit: None
        default: '0'
        valid: ''
    rootCause:
        current_id: rootCause
        id: rootCause
        id_zh_cn: 数据来源
        fits_keyword: ROOTCAUS
        data_type: string
        description: Reason of this run of pipeline.
        description_zh_cn: 数据来源（此例来自鉴定件热真空罐）
        examples: QM-ThermVac
        unit:
        default: UNKOWN
        valid: ''
    version:
        current_id: formatVersion
        id: version
        id_zh_cn: 格式版本
        fits_keyword: VERSION
        data_type: string
        description: Version of product schema
        description_zh_cn: 产品格式版本
        examples: '1'
        unit:
        default: '0.4'
        valid: ''<|MERGE_RESOLUTION|>--- conflicted
+++ resolved
@@ -1,12 +1,7 @@
 name: BaseProduct
-<<<<<<< HEAD
-definition: FDI base class
-parent:
-=======
 description: FDI base class
 parents:
   - 
->>>>>>> a06a0d42
 level: ALL
 schema: '1.0'
 metadata:
