# -*- coding: utf-8 -*-

from ..utils.common import mstr, bstr
from .listener import MetaDataListener
from .serializable import Serializable
<<<<<<< HEAD
=======
from .typed import Typed
from .odict import ODict
>>>>>>> 22a281eb
from .attributable import Attributable
from .abstractcomposite import AbstractComposite
from .datawrapper import DataContainer, DataWrapper
from .eq import DeepEqual
from .copyable import Copyable
from .annotatable import Annotatable


from collections import OrderedDict
import logging
import sys

if sys.version_info[0] + 0.1 * sys.version_info[1] >= 3.3:
    PY33 = True
    from collections.abc import Container, Sequence, Mapping
    seqlist = Sequence
    maplist = Mapping
else:
    assert 0, 'python 3'
    PY33 = False
    from .collectionsMockUp import ContainerMockUp as Container
    from .collectionsMockUp import SequenceMockUp as Sequence
    from .collectionsMockUp import MappingMockUp as Mapping
    seqlist = (tuple, list, Sequence, str)
    # ,types.XRangeType, types.BufferType)
    maplist = (dict, Mapping)

# create logger
logger = logging.getLogger(__name__)
# logger.debug('level %d' %  (logger.getEffectiveLevel()))

# from .composite import


class Dataset(Attributable, DataContainer, Serializable, MetaDataListener):
    """ Attributable and annotatable information data container
    that can be be part of a Product.

    developer notes:
    The intent is that developers do not derive from this interface

    directly. Instead, they should inherit from one of the generic
    datasets that this package provides:

    mh: GenericDataset,
    ArrayDataset.
    TableDataset or
    CompositeDataset.
    """

    def __init__(self, **kwds):
        """

        """
        super(Dataset, self).__init__(**kwds)

    def accept(self, visitor):
        """ Hook for adding functionality to object
        through visitor pattern."""
        visitor.visit(self)

    def __getstate__(self):
        """ Can be encoded with serializableEncoder """

        s = OrderedDict(description=self.description,
                        meta=self._meta,
                        data=self.data,
                        _STID=self._STID)  # TODO
        return s


class GenericDataset(Dataset, Typed, DataWrapper):
    """ mh: Contains one typed data item with a unit and a typecode.
    """

    def __init__(self,                 **kwds):
        """
        """
        super(GenericDataset, self).__init__(
            **kwds)  # initialize data, meta, unit

    def __iter__(self):
        for x in self.getData():
            yield x

    def toString(self, level=0,
                 tablefmt='rst', tablefmt1='simple', tablefmt2='simple',
                 widths=None, matprint=None, trans=True, **kwds):
        """ matprint: an external matrix print function
        trans: print 2D matrix transposed. default is True.
        """
        cn = self.__class__.__name__
        if level > 1:
            return cn + \
                '{ %s, description = "%s", meta = %s }' % \
                (str(self.data), str(self.description), self.meta.toString(
                    tablefmt=tablefmt, tablefmt1=tablefmt1, tablefmt2=tablefmt2,
                    level=level, matprint=matprint, trans=trans, **kwds))

        s = '=== %s (%s) ===\n' % (cn, self.description if hasattr(
            self, 'descripion') else '')
        s += mstr(self.__getstate__(), level=level,
                  tablefmt=tablefmt, tablefmt1=tablefmt1, tablefmt2=tablefmt2,
                  excpt=['description'], **kwds)

        d = cn + '-dataset =\n'
        d += bstr(self.data, level=level,
                  tablefmt=tablefmt, tablefmt1=tablefmt1, tablefmt2=tablefmt2,
                  **kwds) if matprint is None else \
            matprint(self.data, level=level, trans=False, headers=[], tablefmt2='plain',
                     **kwds)
        return s + '\n' + d + '\n'


<<<<<<< HEAD
=======
class TableModel(object):
    """ to interrogate a tabular data model
    """

    def __init__(self, **kwds):
        """

        """
        super(TableModel, self).__init__(**kwds)

    def getColumnClass(self, columnIndex):
        """ Returns the class for the first cell
        values in the column.
        """
        return self.getColumn(columnIndex)[0].__class__

    def getColumnCount(self):
        """ Returns the number of columns in the model. """
        return len(self.getData())

    def getColumnName(self, columnIndex):
        """ Returns the name of the column at columnIndex.

        returns a set of columns if key  is a slice.
        """

        return self.getColumnNames()[columnIndex]

    def getColumnNames(self):
        """ Returns the column names. """
        return list(self.getData().keys())

    def getRowCount(self):
        """ Returns the number of rows in the model. """
        return len(self.getColumn(0))

    def getValueAt(self, rowIndex, columnIndex):
        """ Returns the value for the cell at columnIndex and rowIndex. """
        return self.getColumn(columnIndex).data[rowIndex]

    def isCellEditable(self, rowIndex, columnIndex):
        """ Returns true if the cell at rowIndex and columnIndex
        is editable. """
        return True

    def setValueAt(self, value, rowIndex, columnIndex):
        """Sets the value in the cell at columnIndex and rowIndex
        to Value.
        """
        self.getColumn(columnIndex).data[rowIndex] = value


class TableDataset(Dataset, TableModel):
    """  Special dataset that contains a single Array Data object.
    A TableDataset is a tabular collection of Columns. It is optimized to work on array data..
    The column-wise approach is convenient in many cases. For example, one has an event list, and each algorithm is adding a new field to the events (i.e. a new column, for example a quality mask).

    Although mechanisms are provided to grow the table row-wise, one should use these with care especially in performance driven environments as this orthogonal approach (adding rows rather than adding columns) is expensive.

    General Note:

    For reasons of flexibility, memory consumption and performance, this class is not checking whether all columns are of the same length: this is the responsibility of the user/developer. See also the library documentation for more information about this.

    Note on column names:

    If a column is added without specifying a name, the name ColumnX is created, where X denotes the index of that column.
    Column name duplicity is not allowed.

    Developers:

    See "Writing special datasets or products" at the developer's documentation also.


    Please see also this selection example.
    """

    def __init__(self, **kwds):
        """
        """

        self._list = []
        super(TableDataset, self).__init__(
            **kwds)  # initialize data, meta, unit

    def getData(self):
        """ Optimized for _data being an ``ODict`` implemented with ``UserDict``.

        """

        try:
            return self._data.data
        except AttributeError:
            d = super().getData()
            if hasattr(d, 'data'):
                return self._data.data
            else:
                return d

    def setData(self, data):
        """ sets name-column pairs from data.

        Valid formd include: {str:Column, ...} or [(str, [num, ...], str)]
        or [(str, Column), ...] or [[num ...],  [num ...], ...]

        [{'name':str,'column':Column}] form is deprecated.

        Existing data will be discarded except when the provided data is a list of lists, where existing column names and units will remain but data replaced, and extra data items will form new columns named 'column'+index (index counting from 1) with unit None.
        """
        # logging.debug(data.__class__)

        if data is None:
            super(TableDataset, self).setData(ODict())
            return

        current_data = self.getData()
        # list of keys of current data
        curdk = list(current_data.keys()) if current_data else []
        super(TableDataset, self).setData(ODict())
        if issubclass(data.__class__, seqlist):
            from .arraydataset import Column
            for ind, x in enumerate(data):
                if issubclass(x.__class__, maplist) \
                   and 'name' in x and 'column' in x:
                    raise DeprecationWarning(
                        'Do not use [{"name":name, "column":column}...]. Use {name:column, ...} instead.')
                if issubclass(x.__class__, (list, tuple)):
                    # check out string-started columns
                    if len(x) > 1 and issubclass(x[0].__class__, str) and not issubclass(x[1].__class__, str):
                        if issubclass(x[1].__class__, (list, tuple)):
                            u = x[2] if len(x) > 2 else ''
                            self.setColumn(x[0], Column(data=x[1], unit=x[2]))
                        elif issubclass(x[1].__class__, Column):
                            self.setColumn(x[0], x[1])
                        else:
                            raise '[[str, [], str]...], [[str, []]...], [[str, Column]...] needed.'
                    else:
                        if current_data is None or len(current_data) <= ind:
                            # update the data of the ind-th column
                            self.setColumn('', Column(data=x, unit=None))
                        else:
                            colname = curdk[ind]
                            current_data[colname].data = x
                            self.setColumn(colname, current_data[colname])
                else:
                    raise ValueError(
                        'Cannot extract name and column from list member ' + str(x))
        elif issubclass(data.__class__, maplist):
            for k, v in data.items():
                self.setColumn(k, v)
        else:
            raise TypeError('must be a Sequence or a Mapping. ' +
                            data.__class__.__name__ + ' found.')

    def addColumn(self, name, column, col_des=False):
        """ Adds the specified column to this table, and attaches a name
        to it. If the name is null, a dummy name "column"+column_count+1 is created, such that it can be accessed by getColumn(str).

        If column name exists the corresponding column is substituted.

        Parameters:
        name - column name.
        column - column to be added.
        col_des - if True (default) and column descripion is 'UNKNOWN', set to column name.
        """

        d = self.getData()
        if d is None:
            d = ODict()

        if name == '' or name is None:
            idx = self.getColumnCount()
            name = 'column' + str(idx+1)
            self._list.append(column.getData())
        else:
            try:
                self._list[self.indexOf(name)] = column.getData()
            except ValueError as e:
                self._list.append(column.getData())
        if col_des and column.getDescription() == 'UNKNOWN':
            column.setDescription(name)
        d[name] = column

    def removeColumn(self, key):
        """ Removes the columns specified by ``key``.

        ref. ``getColumnMap`` on ``key`` usage.
        """

        for name in self.getColumnMap(key).keys():
            self._list.pop(self.indexOf(name))
            del(self.data[name])

    def indexOf(self, key):
        """ Returns the index of specified column.

        if the key is a Column,
        it looks for equal references (same column objects), not for
        equal values.
        If the key is a string, Returns the index of specified Column name.
        """
        from .arraydataset import Column
        if issubclass(key.__class__, str):
            ks = list(self.getData().keys())
            k = key
        elif issubclass(key.__class__, Column):
            ks = list(id(v) for v in self.getData().values())
            k = id(key)
        else:
            raise "key must be string or Column, not %s." % type(key).__name__

        return ks.index(k)

    def addRow(self, row, rows=False):
        """ Adds the specified map as a new row to this table.

        row: mh: row is a dict with names as keys and row data as value.
        rows: append each element in row if the row data is a list.
        """

        d = self.getData()
        if len(row) < len(d):
            msg = 'row width d% should be %d.' % (len(row), len(d))
            raise ValueError(msg)

        for c in d.keys():
            if rows:
                d[c].data.extend(row[c])
            else:
                d[c].data.append(row[c])

    def getRowMap(self, rowIndex):
        """ Returns a dict of column-names as the keys and the objects located at a particular row(s) as the values.

        rowIndex: return the following as the value for each key-value pair:
* int: the int-th row's elements;
* ``Slice`` object, a list of rows from slicing the column. Example ``a.getRow(Slice(3,,))``;
* list of integers: they are used as the row index to select the rows.
* list of booleans: rows where the corresponding boolean is True are chosen.
        """
        cl = rowIndex.__class__
        d = self.getData()
        if issubclass(cl, (int, slice)):
            return {n: c.getData()[rowIndex] for n, c in d.items()}
        if issubclass(cl, list):
            if type(rowIndex[0]) == int:
                return {n: [c.getData()[i] for i in rowIndex] for n, c in d.items()}
            if type(rowIndex[0]) == bool:
                # if len(rowIndex) != len(n):
                # logger.info('%s Selection length %d should be %d.' %
                #        (name, len(rowIndex), len(n)))
                return {n: [x for x, s in zip(c.getData(), rowIndex) if s] for n, c in d.items()}
        else:
            raise ValueError(
                'RowIndex must be an int, a slice, or a list of ints or bools.')

    def getRow(self, rowIndex):
        """ Returns a list containing the objects located in a particular row, or a list of rows.

        rowIndex: ref ``getRowMap()``
* int: return the int-th row in a list of elements;
* ``Slice`` object, list of integers, list of booleans: return a list of rows each represented by a tuple. Example ``a.getRow(Slice(3,,))``, ``[2,4]``, ``[True, False...]``.
        """

        it = self.getRowMap(rowIndex).values()
        if issubclass(rowIndex.__class__, int):
            # return a list of row elements
            return list(it)
        # return transposed in a list
        return list(zip(*it))

    def select(self, selection):
        """ Select a number of rows from this table dataset and
        return a new TableDataset object containing only the selected rows.

        selection:  to form a new Tabledataset with ref ``getRowMap()``
        """

        d = ODict()
        if issubclass(selection.__class__, int):
            for name, data in self.getRowMap(selection).items():
                d[name] = Column(
                    data=[data], unit=self.getColumn(name).getUnit())
                return TableDataset(data=d)

        from .arraydataset import Column
        for name, data in self.getRowMap(selection).items():
            d[name] = Column(data=data, unit=self.getColumn(name).getUnit())
        return TableDataset(data=d)

    def removeRow(self, rowIndex):
        """ Removes a row with specified index from this table.

        rowIndex: int or a ``Slice`` object. Example ``a.removeRow(Slice(3,,))``.
        return: removed row data.
        """
        if issubclass(rowIndex.__class__, slice):
            ret = []
            for x in self.getData().values():
                ret.append(x.data[rowIndex])
                del x.data[rowIndex]
            return ret

        return [x.data.pop(rowIndex) for x in self.getData().values()]

    @ property
    def rowCount(self):
        return self.getRowCount()

    @ rowCount.setter
    def rowCount(self, newRowCount):
        self.setRowCount(newRowCount)

    def setRowCount(self, rowCount):
        """ cannot do this.
        """
        raise ValueError('Cannot set row count.')

    @ property
    def columnCount(self):
        return self.getColumnCount()

    @ columnCount.setter
    def columnCount(self, newColumnCount):
        self.setColumnCount(newColumnCount)

    def setColumnCount(self, columnCount):
        """ cannot do this.
        """
        raise ValueError('Cannot set column count.')

    @ property
    def list(self):
        return self._list

    @ list.setter
    def list(self, l):
        raise NotImplemented

    def getColumnMap(self, key=None):
        """ Returns a dict of column-names as the keys and the column(s) as the values.

        key: return the following as the value for each key-value pair:
* int: name-value where value is the int-th column.
* ``Slice`` object, a list of name-columns from slicing the column index. Example ``a.getColumn(Slice(3,,))``;
* Sequence of integers/strings: they are used as the column index/name to select the columns.
* Sequence of booleans: columns where the corresponding boolean is True are chosen.
Default is to return all columns.
        """
        d = self.getData()
        if key is None:
            return d
        cl = key.__class__
        if issubclass(cl, int):
            t = list(d.items())[key]
            return {t[0]: t[1]}       # {str:Column}
        if issubclass(cl, slice):
            return ODict(list(d.items())[key])  # {str:Column, ...}
        if issubclass(cl, str):
            return {key: d[key]}      # {str:Column}

        if issubclass(cl, Sequence):
            if type(key[0]) == int:
                # {str:Column, ...}
                return ODict(list(d.items())[i] for i in key)
            if type(key[0]) == str:
                return {n: d[n] for n in key}  # {str:Column, ...}
            if type(key[0]) == bool:
                # {str:Column, ...}
                return ODict(x for x, s in zip(d.items(), key) if s)
        else:
            raise ValueError(
                '``key`` must be an int, a string, a slice, or a list of ints, strings, or bools.')

    def getColumn(self, key):
        """ Returns the particular column, or a list of columns.

        key: ref ``getColumnMap()``
* int/str: return the int-th/named column;
* ``Slice`` object, list of columns of sliced column indices;
* list of integers/strings: return a list of columns corresponding to the given column index/name, or where key is True. Example ``a.getColumn(Slice(3,,))``, ``[2, 4]``, ``['time', ``energy']``.
* list of booleans: return a list of columns  where key is True. Example ``[True, False...]``.
        """

        it = self.getColumnMap(key).values()
        if issubclass(key.__class__, (int, str)):
            # return a list of row elements
            return list(it)[0]
        # return transposed in a list
        return list(it)

    def setColumn(self, key, value):
        """ Replaces a column in this table with specified name to specified column if key is a string and exists, or if the key is an integer in 0 to the number of columns, insert at column-index=key, with the name 'column'+key, else add a new coolumn.
        """

        if self.getData() is None:
            key = ''
        elif type(key) == int:
            nms = self.getColumnNames()
            if 0 <= key and key < len(nms):
                key = nms[key]
            else:
                key = ''
        self.addColumn(name=key, column=value)

    def items(self):
        """ for k,v in tabledataset.items()
        """
        return self.getData().items()

    def __getitem__(self, key):
        """ return colmn if given key.

        ref. ``getColumn()``.
        """
        return self.getColumn(key)

    def __setitem__(self, key, value):
        """
        """
        self.setColumn(key, value)

    def toString(self, level=0,
                 tablefmt='rst', tablefmt1='simple', tablefmt2='simple',
                 widths=None, matprint=None, trans=True, **kwds):
        """
        tablefmt2: format of 2D data
        """
        if matprint is None:
            matprint = ndprint

        cn = self.__class__.__name__
        s = '=== %s (%s) ===\n' % (cn, self.description if hasattr(
            self, 'descripion') else '')
        s += mstr(self.__getstate__(), level=level,
                  tablefmt=tablefmt, tablefmt1=tablefmt1, tablefmt2=tablefmt2,
                  excpt=['description'], **kwds)
        stp = 2 if level > 1 else 20 if level == 1 else None
        cols = self.getData().values()

        coldata = [list(itertools.islice(x.data, stp)) for x in cols]
        d = cn + '-dataset =\n'
        nmun = zip((str(x) for x in self.getData().keys()),
                   (str(x.unit) for x in cols))
        hdr = list('%s\n(%s)' % nu for nu in nmun)
        d += matprint(coldata, trans=trans, headers=hdr,
                      tablefmt=tablefmt, tablefmt1=tablefmt1,
                      tablefmt2=tablefmt2, **kwds)
        collen = self.getRowCount()
        if level and stp < collen:
            d += '(Only display %d rows of %d for level=%d.)' % (stp, collen, level)
        return s + '\n' + d + '\n'

    def __getstate__(self):
        """ Can be encoded with serializableEncoder """
        return OrderedDict(description=self.description,
                           meta=self.meta,
                           data=self.getData(),
                           _STID=self._STID)


class IndexedTableDataset(Indexed, TableDataset):
    """ TableDataset with an index table for efficient row look-up.

    """

    def __init__(self, **kwds):
        """
        """
        self._indexCols = [0]
        self._rowIndexTable = {}
        super().__init__(**kwds)  # initialize data, meta, unit

    def getColumnsToLookup(self):
        """ returns an iterator that gives a number of sequences to looking up over.
        """

        # list of Column's arrays
        return [x.data for x in self.getColumn(self._indexPattern)]

    def setData(self, data):
        """  sets name-column pairs from data and updates index if needed

        """

        d = self.getData()
        if d:
            reindex = False
            lcd = len(d)
            if issubclass(data.__class__, seqlist):
                for ind, x in enumerate(data):
                    if lcd > ind:
                        if reindex == False and ind in self._indexPattern:
                            reindex = True
        else:
            reindex = True
        super().setData(data)
        if reindex:
            self.updateToc()

    def vLookUp(self, key, return_index=True, multiple=False):
        """ Similar to Excel VLOOKUP, return all records (rows) that match the key.
        key: taken as a dictionary key unless ``multiple`` is True.
        return_index: if True (default) return index in the array of columns.
        multiple: if True (default is False) loop through key as a sequence of keys and return a sequece.
        """

        if multiple:
            if return_index:
                toc = self._tableOfContent
                return [toc[k] for k in key]
            else:
                toc = self._tableOfContent
                # return [[c[toc[k]] for c in self._list] for k in key]
                return list(zip(*((c[toc[k]] for k in key) for c in self._list)))
        else:
            if return_index:
                return self._tableOfContent[key]
            else:
                rec_ind = self._tableOfContent[key]
                return [c[rec_ind] for c in self._list]

    def hashx(self):
        s = self.__getstate__().values()
        l = []
        return super().hash(hash_list=self.data.values())

    def __getstate__(self):
        """ Can be encoded with serializableEncoder """
        return Indexed.__getstate__(self).update(description=self.description,
                                                 meta=self.meta,
                                                 data=self.getData(),
                                                 _STID=self._STID)


>>>>>>> 22a281eb
class CompositeDataset(AbstractComposite, Dataset):
    """  An CompositeDataset is a Dataset that contains zero or more
    named Datasets. It allows to build arbitrary complex dataset
    structures.

    It also defines the iteration ordering of its children, which is
    the order in which the children were inserted into this dataset.
    """

    def __init__(self, **kwds):
        """
        """
        super(CompositeDataset, self).__init__(
            **kwds)  # initialize _sets, meta, unit

    def __getstate__(self):
        """ Can be encoded with serializableEncoder """
        return OrderedDict(description=self.description,
                           meta=self.meta,
                           _sets=self._sets,
                           _STID=self._STID)<|MERGE_RESOLUTION|>--- conflicted
+++ resolved
@@ -3,11 +3,8 @@
 from ..utils.common import mstr, bstr
 from .listener import MetaDataListener
 from .serializable import Serializable
-<<<<<<< HEAD
-=======
 from .typed import Typed
 from .odict import ODict
->>>>>>> 22a281eb
 from .attributable import Attributable
 from .abstractcomposite import AbstractComposite
 from .datawrapper import DataContainer, DataWrapper
@@ -122,8 +119,6 @@
         return s + '\n' + d + '\n'
 
 
-<<<<<<< HEAD
-=======
 class TableModel(object):
     """ to interrogate a tabular data model
     """
@@ -658,7 +653,6 @@
                                                  _STID=self._STID)
 
 
->>>>>>> 22a281eb
 class CompositeDataset(AbstractComposite, Dataset):
     """  An CompositeDataset is a Dataset that contains zero or more
     named Datasets. It allows to build arbitrary complex dataset
