# -*- coding: utf-8 -*-

from collections import ChainMap
import os
from copy import copy

from .metadataholder import MetaDataHolder
from .metadata import AbstractParameter, Parameter
from .datatypes import DataTypes
from .deserialize import Class_Look_Up

import logging
# create logger
logger = logging.getLogger(__name__)
# logger.debug('level %d' %  (logger.getEffectiveLevel()))

MdpInfo = {}


# These property names are not for mormal properties
Reserved_Property_Names = ['history', 'meta', 'refs', 'dataset',
                           'zInfo', '_MDP', 'extraMdp', 'alwaysMeta']
# these MDPs and vital attrbutes are Set By Parent classes:
# meta via attributable, description annotatable,
# type typed, data and shape dataWrapper
MDP_Set_by_Parents = ['meta', 'description', 'type', 'data']


class Attributable(MetaDataHolder):
    """ An Attributable object is an object that has the
    notion of meta data.

    MetaData Porperties (MDPs) are Attributes that store their properties in te metadata table.
    """

    def __init__(self, meta=None, zInfo=None, alwaysMeta=False, **kwds):
        """ Pick out arguments listed in zInfo then put updated parameters into MetaData meta.

        meta: meta data container.
        zInfo: configuration
        alwaysMeta: always treat parameters as MetaDataProperties (MDPs).
        """

        self.alwaysMeta = alwaysMeta
        self.extraMdp = {}
        self.zInfo = zInfo if zInfo else {'metadata': {}}

        # super set of args and Model. Values only.
        # if an MDP is set to None in args, use it Model default
        mdps = {}
        zm = self.zInfo['metadata']
        for x in zm:
            # 'type' in args is 'typ_'. put `type` back.
            _x = 'typ_' if x == 'type' else x
            if _x not in kwds:
                mdps[x] = zm[x]['default']
            elif _x not in MDP_Set_by_Parents:
                kwval = kwds.pop(_x)
                mdps[x] = zm[x]['default'] if kwval is None else kwval
        self._MDP = ChainMap(self.extraMdp, zm)
        # This will set MDP_Set_by_Parents args.
        super(Attributable, self).__init__(meta=meta, **kwds)
        # do not set MDPs that have been set by super classes
        for p in copy(mdps):
            if p in self._meta:
                mdps.pop(p)
        self.setParameters(mdps)

    def setParameters(self, params):
        """ Set a group of name-value pairs to the object as properties.

        params: a dictionary of name:value where value is a subclass of
        `AbstractParameter`. value can be the value of a registered MDP.
        ``type`` will be used if ``typ_`` is given as the name.
        """

        for met, value in params.items():
            #  typ_ in params (from __init__) changed to type
            name = 'type' if met == 'typ_' else met
            # set to input if given or to default.
            self.__setattr__(name, value)
            #print('@@@@', name, value)

    @property
    def meta(self):
        """
        Parameters
        ----------

        Returns
        -------

        """
        return self.getMeta()

    @meta.setter
    def meta(self, newMetadata):
        """
        Parameters
        ----------

        Returns
        -------

        """
        self.setMeta(newMetadata)

    def setMeta(self, newMetadata):
<<<<<<< HEAD
        """ Replaces the current MetaData with specified argument. 
        mh: Product will override this to add listener whenevery meta is
        replaced
        Parameters
        ----------
        Returns
        ------- 
=======
        """ Replaces the current MetaData with specified argument.

        Product will override this to add listener when meta is
        replaced.
        `_defaults` which usually is `self.zInfo` is added to new meta so `str(meta)` can ommit the parameters with default value.
        """
        defs = self.zInfo['metadata'] if hasattr(self, 'zInfo') else None
        newMetadata._defaults = defs
        self._meta = newMetadata

    def __getattribute__(self, name):
        """ Returns the named metadata parameter.

        Reads meta data table when Attributes are
        read, and returns the values only.
        """
        # print('getattribute ' + name)

        # print('aa ' + selftr(self.getMeta()[name]))

        if name not in Reserved_Property_Names:
            try:
                if name in self._MDP:
                    return self._meta[name].getValue()
            except AttributeError:
                pass

        return super(Attributable, self).__getattribute__(name)

    def setMdp(self, name, value, met=None):

        m = self.getMeta()
        # print('MDP ', name, value, id(m), len(m))
        if name in m:
            # meta already has a Parameter for name
            p = m[name]
            if issubclass(value.__class__, AbstractParameter):
                tv, tp = value.getType(), p.getType()
                if issubclass(Class_Look_Up[DataTypes[tv]],
                              Class_Look_Up[DataTypes[tp]]):
                    p = value
                    return
                else:
                    vs = value.value
                    raise TypeError(
                        "Parameter %s type is %s, not %s's %s." % (vs, tv, name, tp))
            else:
                # value is not a Parameter
                v_type = type(value)
                p_type = Class_Look_Up[DataTypes[p.getType()]]
                if value is None or issubclass(v_type, p_type):
                    p.setValue(value)
                    return
                else:
                    vs = value
                    raise TypeError(
                        "Value %s type is %s, not %s's %s." % (vs, v_type.__name__, name, p_type.__name__))
        else:
            # named parameter is not in meta

            if issubclass(value.__class__, AbstractParameter):
                # value is a parameter
                m[name] = value
                return
            # value is not  a Parameter make one.
            m[name] = value2parameter(name, value, met)
        return

    def __setattr__(self, name, value):
        """ Stores value to attribute with name given.

        If name is in the `zInfo` list, store the value in a Parameter in
        metadata container. Updates meta data table. Updates value when
        an MDP attribute already has its Parameter in metadata.

        value: Must be Parameter/NumericParameter if this is normal metadata,
        depending on if it is `Number`. `Value` is the value if the  attribute
        is an MDP

        If ```self.alwaysMeta is True``` all properties of :class:`AbstractParameter` are taken as MDPs except those named in ```Reserved_Property_Names```
        """
        # print('setattr ' + name, value)
        if name in Reserved_Property_Names:
            super(Attributable, self).__setattr__(name, value)
            return
        try:
            if self.alwaysMeta:
                if issubclass(value.__class__, AbstractParameter):
                    # taken as an MDP attribute . store in meta
                    self.extraMdp[name] = value
                    self.setMdp(name, value, self._MDP)
                    # must return without updating self.__dict__
                    return
            if name in self._MDP:
                # an MDP attribute like 'description'. store in meta
                self.setMdp(name, value, self._MDP)
                # must return without updating self.__dict__
                return
        except AttributeError:
            pass

        super(Attributable, self).__setattr__(name, value)

    def __delattr__(self, name):
        """ Refuses deletion of mandatory attributes.
        """

        try:
            if self.alwaysMeta or \
               name in self.zInfo or \
               name in Reserved_Property_Names:
                logger.warn(
                    'Cannot delete MetaData Property or Reserved_Property_Names: ' + name)
                return
        except AttributeError:
            pass

        super(Attributable, self).__delattr__(name)

    def makeMdpMethods(self, outputfile=None):
        """ Generates a mix-in class file according to MetaData Property list.

>>>>>>> 04e19b30
        """
        filename = 'properties_' if outputfile is None else outputfile
        filename += self.__class__.__name__ + '.py'
        pth = os.path.abspath(os.path.dirname(__file__))
        with open(os.path.join(pth, filename), 'w') as f:
            f.write('# -*- coding: utf-8 -*-\n')
            f.write(
                '\n### Automatically generated by %s.makeMdpMethods(). Do Not Edit.###' % self.__class__.__name__)
            f.write('\n\nclass MetaDataProperties():\n')
            s = make_class_properties(self.zInfo['metadata'].keys())
            f.write(s + '\n')


def value2parameter(name, value, descriptor):
    """ returns a parameter with correct type and attributes according to its value and name.

    value: type must be compatible with data_type. For example [0, 0] is wrong; Vector2d([0, 0)] is right if ``data_type``==``vector2d``.
    descriptor: is zInfo('metadata'] or zInfo['dataset'][xxx]
    """

    # if descriptor is None:
    #     im = {'description': 'UNKNOWN',
    #           'data_type': DataTypeNames[type(value).__name__],
    #           }
    # else:
    im = descriptor[name]  # {'dats_type':..., 'value':....}
    # in ['integer','hex','float','vector','quaternion']

    fs = im['default'] if 'default' in im else None
    gs = im['valid'] if 'valid' in im else None
    if im['data_type'] == 'string':
        from .stringparameter import StringParameter
        cs = im['typecode'] if 'typecode' in im else 'B'
        ret = StringParameter(value=value,
                              description=im['description'],
                              default=fs,
                              valid=gs,
                              typecode=cs
                              )
    elif im['data_type'] == 'finetime':
        from .dateparameter import DateParameter
        ret = DateParameter(value=value,
                            description=im['description'],
                            default=fs,
                            valid=gs,
                            )
    elif DataTypes[im['data_type']] in ['int', 'float', 'Vector', 'Vector2D', 'Quaternion']:
        from .numericparameter import NumericParameter
        us = im['unit'] if 'unit' in im else ''
        cs = im['typecode'] if 'typecode' in im else None
        ret = NumericParameter(value=value,
                               description=im['description'],
                               typ_=im['data_type'],
                               unit=us,
                               default=fs,
                               valid=gs,
                               typecode=cs,
                               )
    else:
        ret = Parameter(value=value,
                        description=im['description'],
                        typ_=im['data_type'],
                        default=fs,
                        valid=gs,
                        )
    return ret


def addMetaDataProperty(cls):
    """mh: Add MDP to a class so that although they are metadata,
    they can be accessed by for example, productfoo.creator.

    dynamic properties see
    https://stackoverflow.com/a/2584050
    https://stackoverflow.com/a/1355444
    """
    # MdpInfo is evaluated at class import time
    for name in MdpInfo:
        def g(self, n=name):
            return self._meta[name].getValue()

        def s(self, value, n=name):
            self.setMdp(n, value, MdpInfo)

        def d(self, n=name):
            logger.warn('Cannot delete MetaData Property ' + n)
        setattr(cls, name, property(
            g, s, d, 'MetaData Property ' + name))
    return cls


def make_class_properties(attrs, reserved=None):
    """ Generates class properties source code string according to given attribute names.

    """
    pr = []
    if reserved is None:
        reserved = Reserved_Property_Names
    for x in attrs:
        if x in reserved:
            raise NameError('"%s" is a reserved property name.' % x)
        arg = x        # x + '_' if x == 'type' else x
        pr.append('    @property')
        pr.append('    def %s(self): pass' % x)
        # pr.append('        return self._meta["%s"].getValue()\n' % x)
        # pr.append('    @%s.setter' % x)
        # pr.append('    def %s(self, p):' % x)
        # pr.append('        self.setMdp("%s", p, self._MDP)\n' % x)
    pr.append('    pass')
    properties = '\n'.join(pr)
    return properties


class MetaDataProperties():
    """ Mix-in place-holder for Class denifitions that has not their own `property.py` generated by :meth: `makeMdpMethods`.
    """

    pass<|MERGE_RESOLUTION|>--- conflicted
+++ resolved
@@ -106,21 +106,18 @@
         self.setMeta(newMetadata)
 
     def setMeta(self, newMetadata):
-<<<<<<< HEAD
-        """ Replaces the current MetaData with specified argument. 
-        mh: Product will override this to add listener whenevery meta is
-        replaced
+        """ Replaces the current MetaData with specified argument.
+
+        Product will override this to add listener when meta is
+        replaced.
+        `_defaults` which usually is `self.zInfo` is added to new meta so `str(meta)` can ommit the parameters with default value.
+
         Parameters
         ----------
         Returns
         ------- 
-=======
-        """ Replaces the current MetaData with specified argument.
-
-        Product will override this to add listener when meta is
-        replaced.
-        `_defaults` which usually is `self.zInfo` is added to new meta so `str(meta)` can ommit the parameters with default value.
-        """
+        """
+
         defs = self.zInfo['metadata'] if hasattr(self, 'zInfo') else None
         newMetadata._defaults = defs
         self._meta = newMetadata
@@ -237,7 +234,6 @@
     def makeMdpMethods(self, outputfile=None):
         """ Generates a mix-in class file according to MetaData Property list.
 
->>>>>>> 04e19b30
         """
         filename = 'properties_' if outputfile is None else outputfile
         filename += self.__class__.__name__ + '.py'
