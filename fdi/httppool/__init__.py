# -*- coding: utf-8 -*-

""" https://livecodestream.dev/post/python-flask-api-starter-kit-and-project-layout/ """

from .route.getswag import swag
from .route.pools import pools_api
from .model.user import getUsers

from .route.httppool_server import data_api, checkpath

from .._version import __version__
from ..utils import getconfig
from ..utils.common import getUidGid, trbk
from ..pal.poolmanager import PoolManager as PM, DEFAULT_MEM_POOL

from flasgger import Swagger
from werkzeug.exceptions import HTTPException
from flask import Flask, make_response, jsonify
from werkzeug.routing import RequestRedirect
from werkzeug.routing import RoutingException, Map

import builtins
from collections import ChainMap
from os.path import expandvars
import sys
import json
import time
import os

# sys.path.insert(0, abspath(join(join(dirname(__file__), '..'), '..')))

# print(sys.path)
global logging


def setup_logging(level=None, extras=None):
    import logging
    from logging.config import dictConfig
    from logging.handlers import QueueListener
    import queue
    que = queue.Queue(-1)  # no limit on size

    if extras is None:
        extras = logging.WARNING
    fmt = dict(format='%(asctime)s.%(msecs)03d'
               ' %(process)d %(thread)6d '
               ' %(levelname)4s'
               ' %(filename)6s:%(lineno)3s'
               ' %(funcName)10s() - %(message)s',
               datefmt="%Y%m%d %H:%M:%S")
    dict_config = dictConfig({
        'version': 1,
        'formatters': {'default': fmt},
        'handlers': {
            'wsgi': {
                'class': 'logging.StreamHandler',
                'stream': 'ext://flask.logging.wsgi_errors_stream',
                'formatter': 'default'
            },
            'non_block': {
                'class': 'logging.handlers.QueueHandler',
                # 'stream': 'ext://flask.logging.wsgi_errors_stream',
                'formatter': 'default',
                'queue': que,
            }
        },
        "loggers": {
            "werkzeug": {
                "level": "INFO",
                "handlers": ["non_block"],
                "propagate": False
            }
        },
        'root': {
            'level': 'INFO',
            'handlers': ['wsgi']
        },
        'disable_existing_loggers': False
    })

    if level is None:
        level = logging.WARN
    if level < logging.WARN:
        handler = logging.StreamHandler()
        handler.setFormatter(logging.Formatter("%(message)s"))
        logging_listener = QueueListener(
            que, handler, respect_handler_level=True)
        logging_listener.start()
    #logging.basicConfig(stream=sys.stdout, **fmt)
    # create logger
    logging.getLogger("requests").setLevel(extras)
    logging.getLogger("filelock").setLevel(extras)
    if sys.version_info[0] > 2:
        logging.getLogger("urllib3").setLevel(extras)
    return logging

########################################
#### Config initialization Function ####
########################################


def init_conf_classes(pc, lggr):

    from ..dataset.classes import Classes

    # setup user class mapping
    clp = pc['userclasses']
    lggr.debug('User class file '+clp)
    if clp == '':
        Classes.updateMapping()
    else:
        clpp, clpf = os.path.split(clp)
        sys.path.insert(0, os.path.abspath(clpp))
        # print(sys.path)
        pcs = __import__(clpf.rsplit('.py', 1)[
            0], globals(), locals(), ['PC'], 0)
        pcs.PC.updateMapping()
        Classes.updateMapping(pcs.PC.mapping)
        lggr.debug('User classes: %d found.' % len(pcs.PC.mapping))
    return Classes


def init_httppool_server(app):
    """ Init a global HTTP POOL """

    # get settings from ~/.config/pnslocal.py config
    pc = app.config['PC']
    # class namespace
    Classes = init_conf_classes(pc, app.logger)
    lookup = ChainMap(Classes.mapping, globals(), vars(builtins))
    app.config['LOOKUP'] = lookup

    # users
    # effective group of current process

    uid, gid = getUidGid(pc['self_username'])

    app.logger.info("Self_Username: %s uid %d and gid %d..." %
                    (pc['self_username'], uid, gid))
    # os.setuid(uid)
    # os.setgid(gid)
    app.config['USERS'] = getUsers(pc)

    # PoolManager is a singleton
    if PM.isLoaded(DEFAULT_MEM_POOL):
        logger.debug('cleanup DEFAULT_MEM_POOL')
        PM.getPool(DEFAULT_MEM_POOL).removeAll()
    app.logger.debug('Done cleanup PoolManager.')
    app.logger.debug('ProcID %d. Got 1st request %s' % (os.getpid(),
                                                        str(app._got_first_request))
                     )
    PM.removeAll()

    # pool-related paths
    # the httppool that is local to the server
<<<<<<< HEAD
    scheme = pc['server_scheme']
    if scheme == 'server':
        _basepath = PM.PlacePaths[scheme]
        poolpath_base = os.path.join(_basepath, pc['api_version'])

        if checkpath(poolpath_base, pc['serveruser']) is None:
            msg = 'Store path %s unavailable.' % poolpath_base
            app.logger.error(msg)
            return None
    elif scheme == 'csdb':
        pass
=======
    scheme = 'server'
    _basepath = PM.PlacePaths[scheme]
    full_base_local_poolpath = os.path.join(_basepath, pc['api_version'])

    if checkpath(full_base_local_poolpath, pc['self_username']) is None:
        msg = 'Store path %s unavailable.' % full_base_local_poolpath
        app.logger.error(msg)
        return None
>>>>>>> f7a0db9e

    app.config['POOLSCHEME'] = scheme

    # e.g. "/tmp/data/v0.13"
    app.config['FULL_BASE_LOCAL_POOLPATH'] = full_base_local_poolpath
    app.config['POOLURL_BASE'] = scheme + \
        '://' + full_base_local_poolpath + '/'


######################################
#### Application Factory Function ####
######################################

def create_app(config_object=None, level=None):
    """ If args have logger level, use it; else if enivronment car FLASK_ENV is set, use $ENV settings; else use 'development' pnslocal.py config.
    """
    config_object = config_object if config_object else getconfig.getConfig()
    logging = setup_logging(level)
    logger = logging.getLogger('httppool_app')
    if level is None:
        if 'FLASK_ENV' not in os.environ:
            # env var not set
            logger.info('FLASK_ENV not found in environment')
            level = config_object['loggerlevel']
        else:
            level = logging.WARNING
    logger.setLevel(level)
    app = Flask('HttpPool', instance_relative_config=True)
    app.logger = logger
    if 'FLASK_ENV' in os.environ:
        if app.config['ENV'] == 'production':
            level = logging.INFO
            logger.setLevel(level)
            logger.info('ENV %s DEBUG %s' %
                        (app.config['ENV'], app.config['DEBUG']))
        else:
            # development
            level = logging.DEBUG
            logger.setLevel(level)
            logger.info('ENV %s DEBUG %s' %
                        (app.config['ENV'], app.config['DEBUG']))
            from werkzeug.debug import DebuggedApplication
            app.wsgi_app = DebuggedApplication(app.wsgi_app, True)
            app.debug = True
            app.config['PROPAGATE_EXCEPTIONS'] = True

    # from flask.logging import default_handler
    # app.logger.removeHandler(default_handler)
    app.config['LOGGER_LEVEL'] = logger.getEffectiveLevel()

    app.config['SWAGGER'] = {
        'title': 'FDI %s HTTPpool Server' % __version__,
        'universion': 3,
        'openapi': '3.0.3',
        'specs_route': config_object['baseurl'] + '/apidocs/'
    }
    swag['servers'].insert(0, {
        'description': 'As in config file and server command line.',
        'url': config_object['scheme']+'://' +
        config_object['self_host'] + ':' +
        str(config_object['self_port']) +
        config_object['baseurl']
    })
    swagger = Swagger(app, config=swag, merge=True)
    # swagger.config['specs'][0]['route'] = config_object['api_base'] + s1
    app.config['PC'] = config_object

    with app.app_context():
        init_httppool_server(app)
    logger.info('Server initialized. logging level ' +
                str(app.logger.getEffectiveLevel()))

    # initialize_extensions(app)
    # register_blueprints(app)

    app.register_blueprint(pools_api, url_prefix=config_object['baseurl'])
    app.register_blueprint(data_api, url_prefix=config_object['baseurl'])
    addHandlers(app)
    #app.url_map.strict_slashes = False

    return app


def addHandlers(app):

    # @app.errorhandler(RequestRedirect)
    # def handle_redirect(error):
    #     __import__('pdb').set_trace()

    #     spec = 'redirect'

    @app.errorhandler(Exception)
    def handle_excep(error):
        """ ref flask docs """
        ts = time.time()
        if issubclass(error.__class__, HTTPException):
            if error.code == 409:
                spec = "Conflict or updating. "
            elif error.code == 500 and error.original_exception:
                error = error.original_exception
            else:
                spec = ''
            response = error.get_response()
            t = ' Traceback: ' + trbk(error)
            msg = '%s%d. %s, %s\n%s' % \
                (spec, error.code, error.name, error.description, t)
        elif issubclass(error.__class__, Exception):
            response = make_response()
            t = 'Traceback: ' + trbk(error)
            msg = '%s. %s.\n%s' % (error.__class__.__name__,
                                   str(error), t)
        else:
            response = make_response('', error)
            msg = ''
        w = {'result': 'FAILED', 'msg': msg, 'time': ts}
        response.data = json.dumps(w)
        response.content_type = 'application/json'
        return response<|MERGE_RESOLUTION|>--- conflicted
+++ resolved
@@ -153,19 +153,6 @@
 
     # pool-related paths
     # the httppool that is local to the server
-<<<<<<< HEAD
-    scheme = pc['server_scheme']
-    if scheme == 'server':
-        _basepath = PM.PlacePaths[scheme]
-        poolpath_base = os.path.join(_basepath, pc['api_version'])
-
-        if checkpath(poolpath_base, pc['serveruser']) is None:
-            msg = 'Store path %s unavailable.' % poolpath_base
-            app.logger.error(msg)
-            return None
-    elif scheme == 'csdb':
-        pass
-=======
     scheme = 'server'
     _basepath = PM.PlacePaths[scheme]
     full_base_local_poolpath = os.path.join(_basepath, pc['api_version'])
@@ -174,7 +161,6 @@
         msg = 'Store path %s unavailable.' % full_base_local_poolpath
         app.logger.error(msg)
         return None
->>>>>>> f7a0db9e
 
     app.config['POOLSCHEME'] = scheme
 
