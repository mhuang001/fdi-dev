# -*- coding: utf-8 -*-
<<<<<<< HEAD
from . import localpool, mempool, httpclientpool
=======

from . import localpool, mempool, httppool
>>>>>>> 35f5cbaf
import logging
# create logger
logger = logging.getLogger(__name__)
# logger.debug('level %d' %  (logger.getEffectiveLevel()))


#from .definable import Definable
DEFAULT_MEM_POOL = 'mem:///default'


class PoolManager(object):
    """
    This class provides the means to reference ProductPool objects without having to hard-code the type of pool. For example, it could be desired to easily switch from one pool type to another.

This is done by calling the getPool(String) method, which will return an existing pool or create a new one if necessary.
    """
    # Global centralized dict that returns singleton -- the same -- pool for the same ID.
    _GlobalPoolList = {}

    @classmethod
    def getPool(cls, poolurn):
        """ returns an instance of pool according to urn.

        create the pool if it does not already exist. the same pool-URN always get the same pool.
        """

        # logger.debug('GPL ' + str(id(cls._GlobalPoolList)) +
        #             str(cls._GlobalPoolList))
        if cls.isLoaded(poolurn):
            return cls._GlobalPoolList[poolurn]
        else:
            sp = poolurn.split('://')
            if sp[0] == 'file':
                p = localpool.LocalPool(poolurn=poolurn)
            elif sp[0] == 'mem':
                p = mempool.MemPool(poolurn=poolurn)
            elif sp[0] == 'http' or sp[0] == 'https':
<<<<<<< HEAD
                p = httpclientpool.HttpClientPool(poolurn=poolurn)
=======
                p = httppool.HttpPool(poolurn=poolurn)
>>>>>>> 35f5cbaf
            else:
                raise NotImplementedError(sp[0] + ':// is not supported')
            cls.save(poolurn, p)
            logger.debug('made pool ' + str(p))
            return p

    @classmethod
    def getMap(cls):
        """

        """
        return cls._GlobalPoolList

    @classmethod
    def isLoaded(cls, poolurn):
        """
        Whether an item with the given id has been loaded (cached).
        """
        return poolurn in cls._GlobalPoolList

    @classmethod
    def removeAll(cls):
        """ deletes all pools from the pool list, pools unwiped
        """

        cls._GlobalPoolList.clear()

    @classmethod
    def save(cls, poolurn, poolobj):
        """
        """
        cls._GlobalPoolList[poolurn] = poolobj

    @classmethod
    def size(cls):
        """
        Gives the number of entries in this manager.
        """
        return len(cls._GlobalPoolList)

    @classmethod
    def __repr__(cls):
        return cls.__class__.__name__ + str(cls._GlobalPoolList)<|MERGE_RESOLUTION|>--- conflicted
+++ resolved
@@ -1,10 +1,5 @@
 # -*- coding: utf-8 -*-
-<<<<<<< HEAD
-from . import localpool, mempool, httpclientpool
-=======
-
-from . import localpool, mempool, httppool
->>>>>>> 35f5cbaf
+from . import localpool, mempool, httpclientpool, httppool
 import logging
 # create logger
 logger = logging.getLogger(__name__)
@@ -25,12 +20,11 @@
     _GlobalPoolList = {}
 
     @classmethod
-    def getPool(cls, poolurn):
+    def getPool(cls, poolurn, isServer=False):
         """ returns an instance of pool according to urn.
 
         create the pool if it does not already exist. the same pool-URN always get the same pool.
         """
-
         # logger.debug('GPL ' + str(id(cls._GlobalPoolList)) +
         #             str(cls._GlobalPoolList))
         if cls.isLoaded(poolurn):
@@ -41,12 +35,10 @@
                 p = localpool.LocalPool(poolurn=poolurn)
             elif sp[0] == 'mem':
                 p = mempool.MemPool(poolurn=poolurn)
-            elif sp[0] == 'http' or sp[0] == 'https':
-<<<<<<< HEAD
+            elif (sp[0] == 'http' or sp[0] == 'https') and isServer == False:
                 p = httpclientpool.HttpClientPool(poolurn=poolurn)
-=======
+            elif (sp[0] == 'http' or sp[0] == 'https') and isServer == True:
                 p = httppool.HttpPool(poolurn=poolurn)
->>>>>>> 35f5cbaf
             else:
                 raise NotImplementedError(sp[0] + ':// is not supported')
             cls.save(poolurn, p)
