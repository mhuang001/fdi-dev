PRODUCT = Product
B_PRODUCT = BaseProduct
PYDIR	= fdi/dataset
RESDIR	= $(PYDIR)/resources
P_PY	= $(shell python -c "print('$(PRODUCT)'.lower())").py
B_PY	= $(shell python -c "print('$(B_PRODUCT)'.lower())").py
B_INFO	= $(B_PY)
P_YAML	= $(RESDIR)
B_YAML	= $(RESDIR)
P_TEMPLATE	= $(RESDIR)
B_TEMPLATE	= $(RESDIR)

py: $(PYDIR)/$(B_PY) $(PYDIR)/$(P_PY)

$(PYDIR)/$(P_PY): $(PYDIR)/yaml2python.py $(P_YAML) $(P_TEMPLATE)/$(PRODUCT).template $(PYDIR)/$(B_PY)
	python3 -m fdi.dataset.yaml2python -y $(P_YAML) -t $(P_TEMPLATE) -o $(PYDIR)


$(PYDIR)/$(B_PY): $(PYDIR)/yaml2python.py $(B_YAML) $(B_TEMPLATE)/$(B_PRODUCT).template 
	python3 -m fdi.dataset.yaml2python -y $(P_YAML) -t $(P_TEMPLATE) -o $(PYDIR)

yamlupgrade: 
	python3 -m fdi.dataset.yaml2python -y $(P_YAML) -u


.PHONY: runserver reqs install uninstall vtag FORCE \
	test test1 test2 test3 test4 test5\
	plots plotall plot_dataset plot_pal plot_pns \
	docs doc_api doc_plots doc_html

# extra option for 'make runserver S=...'
S	=
# default username and password are in pnsconfig.py
runserver:
	python3 -m fdi.pns.runflaskserver --username=foo --password=bar -v $(S)

INSOPT  =
install:
	pip3 install $(INSOPT) -e . $(I)

install_with_DOC:
	pip3 install $(INSOPT) -e .[DOC] $(I)

uninstall:
	pip3 uninstall $(INSOPT) fdi  $(I)

PNSDIR=~/pns
installpns:
	mkdir -p $(PNSDIR)
	$(MAKE) uninstallpns
	for i in init run config clean; do \
	  cp fdi/pns/resources/$${i}PTS.ori  $(PNSDIR); \
	  ln -s $(PNSDIR)/$${i}PTS.ori $(PNSDIR)/$${i}PTS; \
	done; \
	mkdir $(PNSDIR)/input $(PNSDIR)/output
	if id -u apache > /dev/null 2>&1; then \
	chown apache $(PNSDIR) $(PNSDIR)/*PTS.ori $(PNSDIR)/input $(PNSDIR)/output; \
	chgrp apache $(PNSDIR) $(PNSDIR)/*PTS* $(PNSDIR)/input $(PNSDIR)/output; \
	fi

uninstallpns:
	for i in init run config clean; do \
	  rm -f $(PNSDIR)/$${i}PTS* $(PNSDIR)/$${i}PTS.ori*; \
	done; \
	rm -f $(PNSDIR)/.lock $(PNSDIR)/hello.out || \
	sudo rm -f $(PNSDIR)/.lock $(PNSDIR)/hello.out

reqs:
	pipreqs --ignore tmp --force --savepath requirements.txt.pipreqs

# update _version.py and tag based on setup.py
# VERSION	= $(shell python -c "from setuptools_scm import get_version;print(get_version('.'))")
# @ echo update _version.py and tag to $(VERSION)


VERSIONFILE	= fdi/_version.py
VERSION	= $(shell python -c "_l = {};f=open('$(VERSIONFILE)'); exec(f.read(), None, _l); f.close; print(_l['__version__'])")

versiontag:
	@ echo  __version__ = \"$(VERSION)\" in $(VERSIONFILE)
	#git tag  $(VERSION)


TESTLOG	= tests/log

OPT	= -r P --log-file=$(TESTLOG) -v -l --pdb
T	= 
test: test1 test2 test5 test4 test3

test1: 
	pytest $(OPT) $(T) tests/test_dataset.py

test2:
	pytest $(OPT) $(T) tests/test_pal.py

test3:
	pytest $(OPT) -k 'not server' $(T) tests/test_pns.py

test4:
	pytest  $(OPT) -k 'server' $(T) tests/test_pns.py

test5:
	pytest  $(OPT) $(T) tests/test_utils.py

<<<<<<< HEAD
=======
test6:
	pytest $(OPT) $(T) tests/test_httppool.py

test7:
	pytest $(OPT) $(T) tests/test_httpclientpool.py


>>>>>>> 28be37c0
PLOTDIR	= $(SDIR)/_static
plots: plotall plot_dataset plot_pal plot_pns

plotall:
	pyreverse -o png -p all fdi/dataset fdi/pal fdi/pns fdi/utils
	mv classes_all.png packages_all.png $(PLOTDIR)

qplot_%: FORCE
	pyreverse -o png -p $@ fdi/$@
	mv classes_$@.png packages_$@.png $(PLOTDIR)

FORCE:


plot_dataset:
	pyreverse -o png -p dataset fdi/dataset
	mv classes_dataset.png packages_dataset.png $(PLOTDIR)

plot_pal:
	pyreverse -o png -p pal fdi/pal
	mv classes_pal.png packages_pal.png $(PLOTDIR)

plot_pns:
	pyreverse -o png -p pns fdi/pns
	mv classes_pns.png packages_pns.png $(PLOTDIR)

DOCDIR	= doc
SDIR = $(DOCDIR)/sphinx
APIOPT	= -T -M --ext-viewcode
APIOPT	= -M --ext-viewcode

docs: doc_api doc_plots doc_html

doc_api:
	rm -rf $(SDIR)/api/fdi
	mkdir -p  $(SDIR)/api/fdi
	sphinx-apidoc $(APIOPT) -o $(SDIR)/api/fdi fdi

doc_plots:
	rm  $(PLOTDIR)/classes*.png $(PLOTDIR)/packages*.png ;\
	make plots

doc_html:
	cd $(SDIR) && make html
<|MERGE_RESOLUTION|>--- conflicted
+++ resolved
@@ -102,8 +102,6 @@
 test5:
 	pytest  $(OPT) $(T) tests/test_utils.py
 
-<<<<<<< HEAD
-=======
 test6:
 	pytest $(OPT) $(T) tests/test_httppool.py
 
@@ -111,7 +109,6 @@
 	pytest $(OPT) $(T) tests/test_httpclientpool.py
 
 
->>>>>>> 28be37c0
 PLOTDIR	= $(SDIR)/_static
 plots: plotall plot_dataset plot_pal plot_pns
 
