--- conflicted
+++ resolved
@@ -5,6 +5,7 @@
 import os
 from os.path import expanduser, expandvars
 
+# logging level for server or possibly by client
 pnsconfig = dict()
 
 ###########################################
@@ -23,21 +24,21 @@
 EXTRO_PASS = ''
 SELF_HOST = '172.17.0.2'
 SELF_PORT = 9876
-SELF_USER = 'fdi'
+SELF_USER = ''
 SELF_PASS = ''
 MQUSER = ''
 MQPASS = ''
 MQHOST = '172.17.0.1'
 MQPORT = 9876
 
-BASE_LOCAL_POOLPATH = '/tmp'
+BASE_POOLPATH = '/tmp'
 SERVER_POOLPATH = '/tmp/data'
 
 SCHEME = 'http'
-API_VERSION = 'v0.13'
+API_VERSION = 'v0.12'
 API_BASE = '/fdi'
 
-LOGGER_LEVEL = logging.INFO
+LOGGING_LEVEL = logging.INFO
 
 # base url for webserver. Update version if needed.
 pnsconfig['scheme'] = SCHEME
@@ -57,14 +58,14 @@
 # this base pool path will be added at the beginning of your pool urn when you init a pool like:
 # pstore = PoolManager.getPool('/demopool_user'), it will create a pool at /data.demopool_user/
 # User can disable  basepoolpath by: pstore = PoolManager.getPool('/demopool_user', use_default_poolpath=False)
-pnsconfig['base_local_poolpath'] = BASE_LOCAL_POOLPATH
+pnsconfig['base_poolpath'] = BASE_POOLPATH
 pnsconfig['server_poolpath'] = SERVER_POOLPATH  # For server
 pnsconfig['defaultpool'] = 'default'
-pnsconfig['loggerlevel'] = LOGGER_LEVEL
+pnsconfig['logginglevel'] = LOGGING_LEVEL
 
 # message queue config
 pnsconfig['mqtt'] = dict(
-    host='0.0.0.0',
+    host='x.x.x.x',
     port=31876,
     username='foo',
     passwd='bar',
@@ -77,13 +78,14 @@
 if conf == 'dev':
     # username, passwd, flask ip, flask port
     pnsconfig['node'] = {'username': 'foo', 'password': 'bar',
-                         'host': '0.0.0.0', 'port': 9885,
+                         'host': '127.0.0.1', 'port': 9883,
                          'ro_username': 'poolrw', 'rw_password': 'k/p=0',
                          'ro_username': 'poolro', 'ro_password': 'only5%',
                          }
 
     # server permission user
-    pnsconfig['base_local_poolpath'] = '/tmp'
+    pnsconfig['serveruser'] = 'mh'
+    pnsconfig['base_poolpath'] = '/tmp'
     pnsconfig['server_poolpath'] = '/tmp/data'  # For server
     # server's own
     pnsconfig['self_host'] = pnsconfig['node']['host']
@@ -107,6 +109,9 @@
         username=MQUSER,
         passwd=MQPASS,
     )
+    # server permission user
+    pnsconfig['serveruser'] = 'apache'
+    pnsconfig['base_poolpath'] = BASE_POOLPATH
     pnsconfig['server_poolpath'] = SERVER_POOLPATH  # For server
     # server's own
     pnsconfig['self_host'] = SELF_HOST
@@ -118,10 +123,12 @@
     # on pns server
     home = '/home/' + pnsconfig['ptsuser']
 elif conf == 'production':
-    pnsconfig['node'] = {'username': 'fdi', 'password': 'bar',
+    pnsconfig['node'] = {'username': 'foo', 'password': 'bar',
                          'host': '10.0.10.114', 'port': 9885,
                          'ro_username': 'ro', 'ro_password': '',
                          }
+    # server permission user
+    pnsconfig['serveruser'] = 'apache'
     # server's own
     pnsconfig['self_host'] = pnsconfig['node']['host']
     pnsconfig['self_port'] = pnsconfig['node']['port']
@@ -135,13 +142,9 @@
     pnsconfig['node'] = {'username': 'rw', 'password': 'only6%',
                          'host': '123.56.102.90', 'port': 31702,
                          'ro_username': 'ro', 'ro_password': 'only5%',
-<<<<<<< HEAD
-                         'baseurl': '/v1'}
+                         }
     # server permission user
     pnsconfig['serveruser'] = 'apache'
-=======
-                         }
->>>>>>> c53045ef
     # server's own
     pnsconfig['self_host'] = pnsconfig['node']['host']
     pnsconfig['self_port'] = pnsconfig['node']['port']
