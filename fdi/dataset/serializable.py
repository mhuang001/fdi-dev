# -*- coding: utf-8 -*-

#from ..utils.common import fullname

import array
import binascii
# from .odict import ODict
import logging
import json
import copy
import codecs
from collections import ChainMap
from collections.abc import Collection, Mapping
import sys
if sys.version_info[0] >= 3:  # + 0.1 * sys.version_info[1] >= 3.3:
    PY3 = True
    strset = (str, bytes)
else:
    PY3 = False
    strset = (str, unicode)

# create logger
logger = logging.getLogger(__name__)
# logger.debug('level %d' %  (logger.getEffectiveLevel()))


class SerializableEncoderAll(json.JSONEncoder):
    """ can encode parameter and product etc such that they can be recovered
    with deserialize().
    Python 3 treats string and unicode as unicode, encoded with utf-8,
    byte blocks as bytes, encoded with utf-8.
    Python 2 treats string as str and unicode as unicode, encoded with utf-8,
    byte blocks as str, encoded with utf-8
    """

    def default(self, obj):
        """
        Parameters
        ----------

        Returns
        -------
        """
        # logger.debug
        # print('&&&& %s %s' % (str(obj.__class__), str(obj)))
        if PY3:
            if issubclass(obj.__class__, bytes):
                return dict(code=codecs.encode(obj, 'hex'), _STID='bytes')
            elif issubclass(obj.__class__, array.array):
                return dict(code=str(binascii.b2a_hex(obj), encoding='ascii'), _STID='array.array_'+obj.typecode)
        if not PY3 and issubclass(obj.__class__, str):
            return dict(code=codec.encode(obj, 'hex'), _STID='bytes')
        if obj is Ellipsis:
            return {'obj': '...', '_STID': 'ellipsis'}
        # print(obj.__getstate__())

        if issubclass(obj.__class__, Serializable):
            return obj.__getstate__()
        print('%%%' + str(obj.__class__))
        return

        # Let the base class default method raise the TypeError
        d = json.JSONEncoder.default(self, obj)
        print('encoded d=' + d)
        return d

    # https://stackoverflow.com/a/63455796/13472124
    base = (str, int, float, bool, type(None))

    def _preprocess(self, obj):
        """ this all only work on the first level of nested objects 
        Parameters
        ----------

        Returns
        -------
        """
        oc = obj.__class__
        ocn = type(obj).__name__

        # print('%%%*****prepro ' + ocn)
        # pdb.set_trace()
        # if issubclass(oc, self.base):
        #     # mainly to process string which is a collections (bellow)
        #     return obj
        # elif 0 and issubclass(oc, (Serializable, bytes)):
        #     if issubclass(oc, dict):
        #         # if is both __Getstate__ and Mapping, insert _STID, to a copy
        #         o = copy.copy(obj)
        #         o['_STID'] = obj._STID
        #         return o
        #     return obj
        # elif isinstance(obj, list):
        #     return obj
        # elif issubclass(oc, (Mapping)):
        #     # if all((issubclass(k.__class__, self.base) for k in obj)):
        #     if True:
        #         # JSONEncoder can handle the keys
        #         if isinstance(obj, dict):
        #             return obj
        #         else:
        #             return {'obj': dict(obj), '_STID': ocn}
        #     else:
        #         # This handles the top-level dict keys
        #         return {'obj': [(k, v) for k, v in obj.items()], '_STID': ocn}
        if issubclass(oc, (Collection)):
            return {'obj': list(obj), '_STID': ocn}
        # elif obj is Ellipsis:
        #     return {'obj': '...', '_STID': ocn}

        else:
            return obj

    def iterencode(self, obj, **kwds):
        """
        Parameters
        ----------

        Returns
        -------
        """
        return super().iterencode(self._preprocess(obj), **kwds)


class SerializableEncoder(json.JSONEncoder):
    """ can encode parameter and product etc such that they can be recovered
    with deserialize().
    Python 3 treats string and unicode as unicode, encoded with utf-8,
    byte blocks as bytes, encoded with utf-8.
    Python 2 treats string as str and unicode as unicode, encoded with utf-8,
    byte blocks as str, encoded with utf-8
    """

    def default(self, obj):
        """
        Parameters
        ----------

        Returns
        -------
        """
    try:
            # print('%%%' + str(obj.__class__))
            # Let the base class default method raise the TypeError
            d = json.JSONEncoder.default(self, obj)
            # print('d=' + d)
        except TypeError as err:
            try:
                # logger.debug
                # print('&&&& %s %s' % (str(obj.__class__), str(obj)))
                if PY3:
                    if issubclass(obj.__class__, bytes):
                        return dict(code=str(codecs.encode(obj, 'hex'), encoding='ascii'), _STID='bytes')
                    elif issubclass(obj.__class__, array.array):
                        return dict(code=str(binascii.b2a_hex(obj), encoding='ascii'), _STID='array.array_'+obj.typecode)
                if not PY3 and issubclass(obj.__class__, str):
                    return dict(code=codec.encode(obj, 'hex'), _STID='bytes')
                if obj is Ellipsis:
                    return {'obj': '...', '_STID': 'ellipsis'}
                if issubclass(obj.__class__, type):
                    return {'obj': obj.__name__, '_STID': 'dtype'}
                if hasattr(obj, 'serializable'):
                    # print(obj.serializable())
                    return obj.serializable()
                try:
                    return dict(obj)
                except Exception:
                    return list(obj)
            except Exception as e:
                print('Serialization failed.' + str(e))
                raise


#    obj = json.loads(jstring)

def serialize(o, cls=None, **kwds):
    """ return JSON using special encoder SerializableEncoder 
    Parameterts
    -----------

    Returns
    -------
    """
    if not cls:
        cls = SerializableEncoder
    return json.dumps(o, cls=cls, **kwds)


class Serializable(object):
    """ mh: Can be serialized.
    Has a _STID  instance property to show its class information. """

    def __init__(self, **kwds):
<<<<<<< HEAD
        """
        Parameters
        ----------

        Returns
        -------
        """
=======
>>>>>>> 04e19b30

        super(Serializable, self).__init__(**kwds)
        sc = self.__class__
        # print('@@@ ' + sc.__name__, str(issubclass(sc, dict)))
        if 0 and issubclass(sc, dict):
            self['_STID'] = sc.__name__
        else:
            self._STID = sc.__name__

    def serialized(self, indent=None):
        """
        Parameters
        ----------

        Returns
        -------
        """
        return serialize(self, indent=indent)

    def __repr__(self):

        co = ', '.join(str(k)+'=' + ('"'+v+'"'
                                     if issubclass(v.__class__, str)
                                     else str(v))
                       for k, v in self.__getstate__().items()
                       )
        return self.__class__.__name__ + '(' + co + ')'

    def __getstate__(self):
        """ returns an odict that has all state info of this object.
        Subclasses should override this function.
        Parameters
        ----------

        Returns
        -------
        """
        raise NotImplementedError()

    def __setstate__(self, state):
        """
        Parameters
        ----------

        Returns
        -------
        """
        for name in self.__getstate__().keys():
            self.__setattr__(name, state[name])

    def __reduce_ex__(self, protocol):
        """
        Parameters
        ----------

        Returns
        -------
        """
        def func(): return self.__class__()
        args = tuple()
        state = self.__getstate__()
        return func, args, state

    def __reduce__(self):
        """
        Parameters
        ----------

        Returns
        -------
        """
        return self.__reduce_ex__(4)

    def serializable(self):
<<<<<<< HEAD
        """ Can be encoded with serializableEncoder
        Parameters
        ----------

        Returns
        -------
        """
        return self.__getstate__()
=======
        """ Can be encoded with serializableEncoder """
        s = copy.copy(self.__getstate__())
        s.update({'_STID': self._STID})
        return s
>>>>>>> develop
<|MERGE_RESOLUTION|>--- conflicted
+++ resolved
@@ -1,292 +1,279 @@
-# -*- coding: utf-8 -*-
-
-#from ..utils.common import fullname
-
-import array
-import binascii
-# from .odict import ODict
-import logging
-import json
-import copy
-import codecs
-from collections import ChainMap
-from collections.abc import Collection, Mapping
-import sys
-if sys.version_info[0] >= 3:  # + 0.1 * sys.version_info[1] >= 3.3:
-    PY3 = True
-    strset = (str, bytes)
-else:
-    PY3 = False
-    strset = (str, unicode)
-
-# create logger
-logger = logging.getLogger(__name__)
-# logger.debug('level %d' %  (logger.getEffectiveLevel()))
-
-
-class SerializableEncoderAll(json.JSONEncoder):
-    """ can encode parameter and product etc such that they can be recovered
-    with deserialize().
-    Python 3 treats string and unicode as unicode, encoded with utf-8,
-    byte blocks as bytes, encoded with utf-8.
-    Python 2 treats string as str and unicode as unicode, encoded with utf-8,
-    byte blocks as str, encoded with utf-8
-    """
-
-    def default(self, obj):
-        """
-        Parameters
-        ----------
-
-        Returns
-        -------
-        """
-        # logger.debug
-        # print('&&&& %s %s' % (str(obj.__class__), str(obj)))
-        if PY3:
-            if issubclass(obj.__class__, bytes):
-                return dict(code=codecs.encode(obj, 'hex'), _STID='bytes')
-            elif issubclass(obj.__class__, array.array):
-                return dict(code=str(binascii.b2a_hex(obj), encoding='ascii'), _STID='array.array_'+obj.typecode)
-        if not PY3 and issubclass(obj.__class__, str):
-            return dict(code=codec.encode(obj, 'hex'), _STID='bytes')
-        if obj is Ellipsis:
-            return {'obj': '...', '_STID': 'ellipsis'}
-        # print(obj.__getstate__())
-
-        if issubclass(obj.__class__, Serializable):
-            return obj.__getstate__()
-        print('%%%' + str(obj.__class__))
-        return
-
-        # Let the base class default method raise the TypeError
-        d = json.JSONEncoder.default(self, obj)
-        print('encoded d=' + d)
-        return d
-
-    # https://stackoverflow.com/a/63455796/13472124
-    base = (str, int, float, bool, type(None))
-
-    def _preprocess(self, obj):
-        """ this all only work on the first level of nested objects 
-        Parameters
-        ----------
-
-        Returns
-        -------
-        """
-        oc = obj.__class__
-        ocn = type(obj).__name__
-
-        # print('%%%*****prepro ' + ocn)
-        # pdb.set_trace()
-        # if issubclass(oc, self.base):
-        #     # mainly to process string which is a collections (bellow)
-        #     return obj
-        # elif 0 and issubclass(oc, (Serializable, bytes)):
-        #     if issubclass(oc, dict):
-        #         # if is both __Getstate__ and Mapping, insert _STID, to a copy
-        #         o = copy.copy(obj)
-        #         o['_STID'] = obj._STID
-        #         return o
-        #     return obj
-        # elif isinstance(obj, list):
-        #     return obj
-        # elif issubclass(oc, (Mapping)):
-        #     # if all((issubclass(k.__class__, self.base) for k in obj)):
-        #     if True:
-        #         # JSONEncoder can handle the keys
-        #         if isinstance(obj, dict):
-        #             return obj
-        #         else:
-        #             return {'obj': dict(obj), '_STID': ocn}
-        #     else:
-        #         # This handles the top-level dict keys
-        #         return {'obj': [(k, v) for k, v in obj.items()], '_STID': ocn}
-        if issubclass(oc, (Collection)):
-            return {'obj': list(obj), '_STID': ocn}
-        # elif obj is Ellipsis:
-        #     return {'obj': '...', '_STID': ocn}
-
-        else:
-            return obj
-
-    def iterencode(self, obj, **kwds):
-        """
-        Parameters
-        ----------
-
-        Returns
-        -------
-        """
-        return super().iterencode(self._preprocess(obj), **kwds)
-
-
-class SerializableEncoder(json.JSONEncoder):
-    """ can encode parameter and product etc such that they can be recovered
-    with deserialize().
-    Python 3 treats string and unicode as unicode, encoded with utf-8,
-    byte blocks as bytes, encoded with utf-8.
-    Python 2 treats string as str and unicode as unicode, encoded with utf-8,
-    byte blocks as str, encoded with utf-8
-    """
-
-    def default(self, obj):
-        """
-        Parameters
-        ----------
-
-        Returns
-        -------
-        """
-    try:
-            # print('%%%' + str(obj.__class__))
-            # Let the base class default method raise the TypeError
-            d = json.JSONEncoder.default(self, obj)
-            # print('d=' + d)
-        except TypeError as err:
-            try:
-                # logger.debug
-                # print('&&&& %s %s' % (str(obj.__class__), str(obj)))
-                if PY3:
-                    if issubclass(obj.__class__, bytes):
-                        return dict(code=str(codecs.encode(obj, 'hex'), encoding='ascii'), _STID='bytes')
-                    elif issubclass(obj.__class__, array.array):
-                        return dict(code=str(binascii.b2a_hex(obj), encoding='ascii'), _STID='array.array_'+obj.typecode)
-                if not PY3 and issubclass(obj.__class__, str):
-                    return dict(code=codec.encode(obj, 'hex'), _STID='bytes')
-                if obj is Ellipsis:
-                    return {'obj': '...', '_STID': 'ellipsis'}
-                if issubclass(obj.__class__, type):
-                    return {'obj': obj.__name__, '_STID': 'dtype'}
-                if hasattr(obj, 'serializable'):
-                    # print(obj.serializable())
-                    return obj.serializable()
-                try:
-                    return dict(obj)
-                except Exception:
-                    return list(obj)
-            except Exception as e:
-                print('Serialization failed.' + str(e))
-                raise
-
-
-#    obj = json.loads(jstring)
-
-def serialize(o, cls=None, **kwds):
-    """ return JSON using special encoder SerializableEncoder 
-    Parameterts
-    -----------
-
-    Returns
-    -------
-    """
-    if not cls:
-        cls = SerializableEncoder
-    return json.dumps(o, cls=cls, **kwds)
-
-
-class Serializable(object):
-    """ mh: Can be serialized.
-    Has a _STID  instance property to show its class information. """
-
-    def __init__(self, **kwds):
-<<<<<<< HEAD
-        """
-        Parameters
-        ----------
-
-        Returns
-        -------
-        """
-=======
->>>>>>> 04e19b30
-
-        super(Serializable, self).__init__(**kwds)
-        sc = self.__class__
-        # print('@@@ ' + sc.__name__, str(issubclass(sc, dict)))
-        if 0 and issubclass(sc, dict):
-            self['_STID'] = sc.__name__
-        else:
-            self._STID = sc.__name__
-
-    def serialized(self, indent=None):
-        """
-        Parameters
-        ----------
-
-        Returns
-        -------
-        """
-        return serialize(self, indent=indent)
-
-    def __repr__(self):
-
-        co = ', '.join(str(k)+'=' + ('"'+v+'"'
-                                     if issubclass(v.__class__, str)
-                                     else str(v))
-                       for k, v in self.__getstate__().items()
-                       )
-        return self.__class__.__name__ + '(' + co + ')'
-
-    def __getstate__(self):
-        """ returns an odict that has all state info of this object.
-        Subclasses should override this function.
-        Parameters
-        ----------
-
-        Returns
-        -------
-        """
-        raise NotImplementedError()
-
-    def __setstate__(self, state):
-        """
-        Parameters
-        ----------
-
-        Returns
-        -------
-        """
-        for name in self.__getstate__().keys():
-            self.__setattr__(name, state[name])
-
-    def __reduce_ex__(self, protocol):
-        """
-        Parameters
-        ----------
-
-        Returns
-        -------
-        """
-        def func(): return self.__class__()
-        args = tuple()
-        state = self.__getstate__()
-        return func, args, state
-
-    def __reduce__(self):
-        """
-        Parameters
-        ----------
-
-        Returns
-        -------
-        """
-        return self.__reduce_ex__(4)
-
-    def serializable(self):
-<<<<<<< HEAD
-        """ Can be encoded with serializableEncoder
-        Parameters
-        ----------
-
-        Returns
-        -------
-        """
-        return self.__getstate__()
-=======
-        """ Can be encoded with serializableEncoder """
-        s = copy.copy(self.__getstate__())
-        s.update({'_STID': self._STID})
-        return s
->>>>>>> develop
+# -*- coding: utf-8 -*-
+
+# from ..utils.common import fullname
+
+import array
+import binascii
+# from .odict import ODict
+import logging
+import json
+import copy
+import codecs
+from collections import ChainMap
+from collections.abc import Collection, Mapping
+import sys
+if sys.version_info[0] >= 3:  # + 0.1 * sys.version_info[1] >= 3.3:
+    PY3 = True
+    strset = (str, bytes)
+else:
+    PY3 = False
+    strset = (str, unicode)
+
+# create logger
+logger = logging.getLogger(__name__)
+# logger.debug('level %d' %  (logger.getEffectiveLevel()))
+
+
+class SerializableEncoderAll(json.JSONEncoder):
+    """ can encode parameter and product etc such that they can be recovered
+    with deserialize().
+    Python 3 treats string and unicode as unicode, encoded with utf-8,
+    byte blocks as bytes, encoded with utf-8.
+    Python 2 treats string as str and unicode as unicode, encoded with utf-8,
+    byte blocks as str, encoded with utf-8
+    """
+
+    def default(self, obj):
+        """
+        Parameters
+        ----------
+
+        Returns
+        -------
+        """
+        # logger.debug
+        # print('&&&& %s %s' % (str(obj.__class__), str(obj)))
+        if PY3:
+            if issubclass(obj.__class__, bytes):
+                return dict(code=codecs.encode(obj, 'hex'), _STID='bytes')
+            elif issubclass(obj.__class__, array.array):
+                return dict(code=str(binascii.b2a_hex(obj), encoding='ascii'), _STID='array.array_'+obj.typecode)
+        if not PY3 and issubclass(obj.__class__, str):
+            return dict(code=codec.encode(obj, 'hex'), _STID='bytes')
+        if obj is Ellipsis:
+            return {'obj': '...', '_STID': 'ellipsis'}
+        # print(obj.__getstate__())
+
+        if issubclass(obj.__class__, Serializable):
+            return obj.__getstate__()
+        print('%%%' + str(obj.__class__))
+        return
+
+        # Let the base class default method raise the TypeError
+        d = json.JSONEncoder.default(self, obj)
+        print('encoded d=' + d)
+        return d
+
+    # https://stackoverflow.com/a/63455796/13472124
+    base = (str, int, float, bool, type(None))
+
+    def _preprocess(self, obj):
+        """ this all only work on the first level of nested objects
+        Parameters
+        ----------
+
+        Returns
+        -------
+        """
+        oc = obj.__class__
+        ocn = type(obj).__name__
+
+        # print('%%%*****prepro ' + ocn)
+        # pdb.set_trace()
+        # if issubclass(oc, self.base):
+        #     # mainly to process string which is a collections (bellow)
+        #     return obj
+        # elif 0 and issubclass(oc, (Serializable, bytes)):
+        #     if issubclass(oc, dict):
+        #         # if is both __Getstate__ and Mapping, insert _STID, to a copy
+        #         o = copy.copy(obj)
+        #         o['_STID'] = obj._STID
+        #         return o
+        #     return obj
+        # elif isinstance(obj, list):
+        #     return obj
+        # elif issubclass(oc, (Mapping)):
+        #     # if all((issubclass(k.__class__, self.base) for k in obj)):
+        #     if True:
+        #         # JSONEncoder can handle the keys
+        #         if isinstance(obj, dict):
+        #             return obj
+        #         else:
+        #             return {'obj': dict(obj), '_STID': ocn}
+        #     else:
+        #         # This handles the top-level dict keys
+        #         return {'obj': [(k, v) for k, v in obj.items()], '_STID': ocn}
+        if issubclass(oc, (Collection)):
+            return {'obj': list(obj), '_STID': ocn}
+        # elif obj is Ellipsis:
+        #     return {'obj': '...', '_STID': ocn}
+
+        else:
+            return obj
+
+    def iterencode(self, obj, **kwds):
+        """
+        Parameters
+        ----------
+
+        Returns
+        -------
+        """
+        return super().iterencode(self._preprocess(obj), **kwds)
+
+
+class SerializableEncoder(json.JSONEncoder):
+    """ can encode parameter and product etc such that they can be recovered
+    with deserialize().
+    Python 3 treats string and unicode as unicode, encoded with utf-8,
+    byte blocks as bytes, encoded with utf-8.
+    Python 2 treats string as str and unicode as unicode, encoded with utf-8,
+    byte blocks as str, encoded with utf-8
+    """
+
+    def default(self, obj):
+        """
+        Parameters
+        ----------
+
+        Returns
+        -------
+        """
+    try:
+            # print('%%%' + str(obj.__class__))
+            # Let the base class default method raise the TypeError
+            d = json.JSONEncoder.default(self, obj)
+            # print('d=' + d)
+        except TypeError as err:
+            try:
+                # logger.debug
+                # print('&&&& %s %s' % (str(obj.__class__), str(obj)))
+                if PY3:
+                    if issubclass(obj.__class__, bytes):
+                        return dict(code=str(codecs.encode(obj, 'hex'), encoding='ascii'), _STID='bytes')
+                    elif issubclass(obj.__class__, array.array):
+                        return dict(code=str(binascii.b2a_hex(obj), encoding='ascii'), _STID='array.array_'+obj.typecode)
+                if not PY3 and issubclass(obj.__class__, str):
+                    return dict(code=codec.encode(obj, 'hex'), _STID='bytes')
+                if obj is Ellipsis:
+                    return {'obj': '...', '_STID': 'ellipsis'}
+                if issubclass(obj.__class__, type):
+                    return {'obj': obj.__name__, '_STID': 'dtype'}
+                if hasattr(obj, 'serializable'):
+                    # print(obj.serializable())
+                    return obj.serializable()
+                try:
+                    return dict(obj)
+                except Exception:
+                    return list(obj)
+            except Exception as e:
+                print('Serialization failed.' + str(e))
+                raise
+
+
+#    obj = json.loads(jstring)
+
+def serialize(o, cls=None, **kwds):
+    """ return JSON using special encoder SerializableEncoder 
+    Parameterts
+    -----------
+
+    Returns
+    -------
+    """
+    if not cls:
+        cls = SerializableEncoder
+    return json.dumps(o, cls=cls, **kwds)
+
+
+class Serializable(object):
+    """ mh: Can be serialized.
+    Has a _STID  instance property to show its class information. """
+
+    def __init__(self, **kwds):
+        """
+
+        Parameters
+        ----------
+
+        Returns
+        -------
+        """
+
+        super(Serializable, self).__init__(**kwds)
+        sc = self.__class__
+        # print('@@@ ' + sc.__name__, str(issubclass(sc, dict)))
+        if 0 and issubclass(sc, dict):
+            self['_STID'] = sc.__name__
+        else:
+            self._STID = sc.__name__
+
+    def serialized(self, indent=None):
+        """
+        Parameters
+        ----------
+
+        Returns
+        -------
+        """
+        return serialize(self, indent=indent)
+
+    def __repr__(self):
+
+        co = ', '.join(str(k)+'=' + ('"'+v+'"'
+                                     if issubclass(v.__class__, str)
+                                     else str(v))
+                       for k, v in self.__getstate__().items()
+                       )
+        return self.__class__.__name__ + '(' + co + ')'
+
+    def __getstate__(self):
+        """ returns an odict that has all state info of this object.
+        Subclasses should override this function.
+        Parameters
+        ----------
+
+        Returns
+        -------
+        """
+        raise NotImplementedError()
+
+    def __setstate__(self, state):
+        """
+        Parameters
+        ----------
+
+        Returns
+        -------
+        """
+        for name in self.__getstate__().keys():
+            self.__setattr__(name, state[name])
+
+    def __reduce_ex__(self, protocol):
+        """
+        Parameters
+        ----------
+
+        Returns
+        -------
+        """
+        def func(): return self.__class__()
+        args = tuple()
+        state = self.__getstate__()
+        return func, args, state
+
+    def __reduce__(self):
+        """
+        Parameters
+        ----------
+
+        Returns
+        -------
+        """
+        return self.__reduce_ex__(4)
+
+    def serializable(self):
+        """ Can be encoded with serializableEncoder """
+        s = copy.copy(self.__getstate__())
+        s.update({'_STID': self._STID})
+        return s