--- conflicted
+++ resolved
@@ -70,18 +70,14 @@
     return '%s%s%s' % (qm, s, qm)
 
 
-<<<<<<< HEAD
-def getPython(val, indents, demo, onlyInclude):
-    """ make productInfo and init__() code strings from given data.
-    Parameters
-    ----------
-
-    Returns
-    -------
-=======
 def getPython(val, indents, demo, onlyInclude, debug=False):
     """ make Model and init__() code strings from given data.
->>>>>>> 04e19b30
+
+    Parameters
+    ----------
+
+    Returns
+    -------
     """
     infostr = ''
 
