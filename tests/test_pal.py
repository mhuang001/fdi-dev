--- conflicted
+++ resolved
@@ -1048,12 +1048,7 @@
     aburl = aburl.rstrip('/')
     cleanup()
     lpath = '/tmp'
-<<<<<<< HEAD
-    # __import__('pdb').set_trace()
-
-=======
     ### TODO: http
->>>>>>> 0c2c804f
     doquery(aburl, aburl)
     doquery('file://'+lpath, aburl)
     doquery('mem://'+lpath, aburl)
