--- conflicted
+++ resolved
@@ -17,7 +17,6 @@
 	python3 -m fdi.dataset.yaml2python -y $(P_YAML) -t $(P_TEMPLATE) -o $(PYDIR)
 
 
-<<<<<<< HEAD
 # only the productInfo and __init__() kwds are generated in $(RESDIR).
 # $(RESDIR)/$(B_INFO) must be manually integrated into $(PYDIR)/$(B_PY).
 
@@ -28,10 +27,6 @@
 	@echo $(RESDIR)/$(B_INFO) is NEWER than $(PYDIR)/$(B_PY). \
 	It must be manually integrated into $(PYDIR)/$(B_PY).
 	@ echo Re-run make after editing. Exiting... ; exit
-=======
-$(PYDIR)/$(B_PY): $(PYDIR)/yaml2python.py $(B_YAML) $(B_TEMPLATE)/$(B_PRODUCT).template 
-	python3 -m fdi.dataset.yaml2python -y $(P_YAML) -t $(P_TEMPLATE) -o $(PYDIR)
->>>>>>> 284de55d
 
 
 
