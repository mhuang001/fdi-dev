# -*- coding: utf-8 -*-
from ..pns.jsonio import getJsonObj
from ..dataset.odict import ODict
from ..dataset.dataset import TableDataset
from ..dataset.serializable import serializeClassID
from ..dataset.deserialize import deserializeClassID
from .productpool import ProductPool
from ..pns.pnsconfig import pnsconfig as pc
from ..utils.common import pathjoin, trbk
from ..pns.pnsconfig import pnsconfig as pc
from .productpool import lockpathbase
import filelock
import sys
import shutil
import pdb
import os
from os import path as op
import logging
# create logger
logger = logging.getLogger(__name__)
# logger.debug('level %d' %  (logger.getEffectiveLevel()))

if sys.version_info[0] >= 3:  # + 0.1 * sys.version_info[1] >= 3.3:
    PY3 = True
    strset = str
    from urllib.parse import urlparse, quote, unquote
else:
    PY3 = False
    strset = (str, unicode)
    from urlparse import urlparse, quote, unquote

<<<<<<< HEAD
basepoolpath = pc['basepoolpath_client']
=======
basepoolpath = pc['basepoolpath']
>>>>>>> 35f5cbaf

def writeJsonwithbackup(fp, data):
    """ write data in JSON after backing up the existing one.
    """
    if op.exists(fp):
        os.rename(fp, fp + '.old')
    js = serializeClassID(data)
    with open(fp, mode="w+") as f:
        f.write(js)

def _wipe(poolpath):
    """
    does the scheme-specific remove-all
    """
    # logger.debug()
    pp = poolpath
    if pp == '/':
        raise(ValueError('Do not remove root directory.'))

    if not op.exists(pp):
        return
    try:
        shutil.rmtree(pp)
        os.mkdir(pp)
    except Exception as e:
        msg = 'remove-mkdir ' + pp + \
            ' failed. ' + str(e) + trbk(e)
        logger.error(msg)
        raise e

class LocalPool(ProductPool):
    """ the pool will save all products in local computer.
    """

    def __init__(self, **kwds):
        """ creates file structure if there isn't one. if there is, read and populate house-keeping records. create persistent files if not exist.
        """
        # print(__name__ + str(kwds))
        super(LocalPool, self).__init__(**kwds)
        real_poolpath = self.transformpath(self._poolpath)
        logger.debug(real_poolpath)
        if not op.exists(real_poolpath):
            # os.mkdir(real_poolpath)
            os.makedirs(real_poolpath)
        c, t, u = self.readHK()

        logger.debug('pool ' + self._poolurn + ' HK read.')

        self._classes.update(c)
        self._tags.update(t)
        self._urns.update(u)

    def readHK(self):
        """
        loads and returns the housekeeping data
        """
        fp0 = self.transformpath(self._poolpath)
        #import pdb
        # pdb.set_trace()
        with filelock.FileLock(self.lockpath(), timeout=5):
            # if 1:
            hk = {}
            for hkdata in ['classes', 'tags', 'urns']:
                fp = pathjoin(fp0, hkdata + '.jsn')
                if op.exists(fp):
                    try:
                        r = getJsonObj(self._scheme + '://' + fp)
                    except Exception as e:
                        msg = 'Error in HK reading ' + fp + str(e) + trbk(e)
                        logging.error(msg)
                        raise Exception(msg)
                else:
                    r = dict()
                hk[hkdata] = r
        logger.debug('LocalPool HK read from ' + self._poolpath)
        return hk['classes'], hk['tags'], hk['urns']

    def transformpath(self, path):
        """ override this to changes the output from the input one (default) to something else.

        """
        if basepoolpath != '':
            if path[0] == '/':
                path = basepoolpath + path
            else:
                path = basepoolpath + '/' + path
        return path

    def writeHK(self, fp0):
        """
           save the housekeeping data to disk
        """

        for hkdata in ['classes', 'tags', 'urns']:
            fp = pathjoin(fp0, hkdata + '.jsn')
            writeJsonwithbackup(fp, self.__getattribute__('_' + hkdata))

<<<<<<< HEAD
    def schematicSave(self, typename, serialnum, data, tag=None):
=======
    def schematicSave(self, typename, serialnum, data):
>>>>>>> 35f5cbaf
        """
        does the media-specific saving
        """
        fp0 = self.transformpath(self._poolpath)
        fp = pathjoin(fp0, quote(typename) + '_' + str(serialnum))
        try:
            writeJsonwithbackup(fp, data)
            self.writeHK(fp0)
            logger.debug('HK written')
        except IOError as e:
            logger.error('Save ' + fp + 'failed. ' + str(e) + trbk(e))
            raise e  # needed for undoing HK changes

    def schematicLoadProduct(self, resourcename, indexstr, urn=None):
        """
        does the scheme-specific part of loadProduct.
        """

<<<<<<< HEAD
        prod = self.transformpath(self._poolpath) + '/' + quote(resourcename) + '_' + indexstr
        # uri = self.transformpath(self._poolurn) + '/' + quote(resourcename) + '_' + indexstr
        try:
            # p = getJsonObj(uri)
            with open(prod, 'r') as fp:
                content = fp.read()
            p = deserializeClassID(content)
        except Exception as e:
            msg = 'Load' + prod + 'failed. ' + str(e) + trbk(e)
            logger.error(msg)
            raise e
=======
        with filelock.FileLock(self.lockpath(), timeout=5):
            uri = self.transformpath(self._poolurn) + '/' + quote(typename) + '_' + indexstr
            try:
                p = getJsonObj(uri)
            except Exception as e:
                msg = 'Load' + uri + 'failed. ' + str(e) + trbk(e)
                logger.error(msg)
                raise e
>>>>>>> 35f5cbaf
        return p

    def schematicRemove(self, typename, serialnum):
        """
        does the scheme-specific part of removal.
        """
        fp0 = self.transformpath(self._poolpath)
        fp = pathjoin(fp0,  quote(typename) + '_' + str(serialnum))
        try:
            os.unlink(fp)
            self.writeHK(fp0)
        except IOError as e:
            logger.error('Remove ' + fp + 'failed. ' + str(e) + trbk(e))
            raise e  # needed for undoing HK changes


    def schematicWipe(self):
        """
        does the scheme-specific remove-all
        """
        _wipe(self.transformpath(self._poolpath))

    def getHead(self, ref):
        """ Returns the latest version of a given product, belonging
        to the first pool where the same track id is found.
        """

        raise(NotImplementedError())<|MERGE_RESOLUTION|>--- conflicted
+++ resolved
@@ -29,11 +29,7 @@
     strset = (str, unicode)
     from urlparse import urlparse, quote, unquote
 
-<<<<<<< HEAD
 basepoolpath = pc['basepoolpath_client']
-=======
-basepoolpath = pc['basepoolpath']
->>>>>>> 35f5cbaf
 
 def writeJsonwithbackup(fp, data):
     """ write data in JSON after backing up the existing one.
@@ -63,6 +59,7 @@
             ' failed. ' + str(e) + trbk(e)
         logger.error(msg)
         raise e
+
 
 class LocalPool(ProductPool):
     """ the pool will save all products in local computer.
@@ -131,11 +128,7 @@
             fp = pathjoin(fp0, hkdata + '.jsn')
             writeJsonwithbackup(fp, self.__getattribute__('_' + hkdata))
 
-<<<<<<< HEAD
     def schematicSave(self, typename, serialnum, data, tag=None):
-=======
-    def schematicSave(self, typename, serialnum, data):
->>>>>>> 35f5cbaf
         """
         does the media-specific saving
         """
@@ -149,12 +142,18 @@
             logger.error('Save ' + fp + 'failed. ' + str(e) + trbk(e))
             raise e  # needed for undoing HK changes
 
-    def schematicLoadProduct(self, resourcename, indexstr, urn=None):
+    def schematicLoadProduct(self, typename, indexstr):
         """
         does the scheme-specific part of loadProduct.
         """
-
-<<<<<<< HEAD
+        # with filelock.FileLock(self.lockpath(), timeout=5):
+        #     uri = self.transformpath(self._poolurn) + '/' + quote(typename) + '_' + indexstr
+        #     try:
+        #         p = getJsonObj(uri)
+        #     except Exception as e:
+        #         msg = 'Load' + uri + 'failed. ' + str(e) + trbk(e)
+        #         logger.error(msg)
+        #         raise e
         prod = self.transformpath(self._poolpath) + '/' + quote(resourcename) + '_' + indexstr
         # uri = self.transformpath(self._poolurn) + '/' + quote(resourcename) + '_' + indexstr
         try:
@@ -166,16 +165,6 @@
             msg = 'Load' + prod + 'failed. ' + str(e) + trbk(e)
             logger.error(msg)
             raise e
-=======
-        with filelock.FileLock(self.lockpath(), timeout=5):
-            uri = self.transformpath(self._poolurn) + '/' + quote(typename) + '_' + indexstr
-            try:
-                p = getJsonObj(uri)
-            except Exception as e:
-                msg = 'Load' + uri + 'failed. ' + str(e) + trbk(e)
-                logger.error(msg)
-                raise e
->>>>>>> 35f5cbaf
         return p
 
     def schematicRemove(self, typename, serialnum):
@@ -191,7 +180,6 @@
             logger.error('Remove ' + fp + 'failed. ' + str(e) + trbk(e))
             raise e  # needed for undoing HK changes
 
-
     def schematicWipe(self):
         """
         does the scheme-specific remove-all
