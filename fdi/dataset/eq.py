--- conflicted
+++ resolved
@@ -210,81 +210,6 @@
 def xhash(hash_list=None):
     """ get the hash of a tuple of hashes of all members of given sequence.
 
-<<<<<<< HEAD
-    def __hash__(self):
-        """
-        Paremeters
-        ----------
-
-        Returns
-        -------
-
-        """
-
-        @lru_cache(maxsize=16)
-        def cached_hash(t):
-            """
-            Paremeters
-            ----------
-
-            Returns
-            -------
-
-            """
-
-            return hash(t)
-
-        t = tuple(self.__getstate__().values())
-        try:
-            return hash(t)
-        except TypeError:
-            """ lists/dicts recursively changed to tuples/frozensets before hashed """
-            t = ld2tk(t)
-            return hash(t)
-
-    def equals(self, obj, verbose=False, **kwds):
-        """
-        Paremeters
-        ----------
-
-        Returns
-        -------
-
-        """
-
-        return self.__eq__(obj, verbose=verbose)
-
-    def __eq__(self, obj, verbose=False, **kwds):
-        """ compares hash. 
-        Paremeters
-        ----------
-
-        Returns
-        -------
-
-        """
-        try:
-            h1, h2 = self.__hash__(), obj.__hash__()
-        except AttributeError:
-            return False
-        except TypeError:
-            return False
-        if verbose:
-            print('hashes ', h1, h2)
-        return h1 == h2
-
-    def a__ne__(self, obj):
-        """
-        Paremeters
-        ----------
-
-        Returns
-        -------
-
-        """
-
-        return not self.__eq__(obj)
-=======
     hash_list: use instead of self.getstate__()
     """
 
@@ -309,7 +234,6 @@
         hashes.append(h)
     # if there is only one element only hash the element
     return hash(hashes[0] if len(hashes) == 1 else tuple(hashes))
->>>>>>> 04e19b30
 
 
 class DeepcmpEqual(object):
