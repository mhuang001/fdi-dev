#!/usr/bin/env python3
# -*- coding: utf-8 -*-

# from ..pal.context import MapContext
from ..utils.options import opt
from ..utils.common import pathjoin, lls
from ..utils.ydump import yinit, ydump
from ..utils.moduleloader import SelectiveMetaFinder, installSelectiveMetaFinder
from .attributable import make_class_properties
# a dictionary that translates metadata 'type' field to classname
from .datatypes import DataTypes, DataTypeNames

# from ruamel.yaml import YAML
# import yaml
from collections import OrderedDict
import os
import sys
from itertools import chain
from string import Template
from datetime import datetime
import importlib

import logging

# create logger
logger = logging.getLogger(__file__)
logging.basicConfig(stream=sys.stdout,
                    format='%(asctime)s -%(levelname)4s'
                           ' -[%(filename)s:%(lineno)3s'
                           ' -%(funcName)10s()] - %(message)s',
                    datefmt="%Y%m%d %H:%M:%S")
logging.getLogger().setLevel(logging.DEBUG)


# make simple demo for fdi
demo = 0
# if demo is true, only output this subset.
onlyInclude = ['default', 'description',
               'data_type', 'unit', 'valid', 'fits_keyword']
# only these attributes in meta
attrs = ['startDate', 'endDate', 'instrument', 'modelName', 'mission', 'type']
indent = '    '
# extra indent
ei = ''
indents = [ei + indent * i for i in range(10)]

fmtstr = {
    'integer': '{:d}',
    'short': '{:d}',
    'hex': '0x{:02X}',
    'byte': '{:d}',
    'binary': '0b{:0b}',
    'float': '{:g}',
    'string': '"{:s}"',
    'finetime': '{:d}'
}


def sq(s):
    """ add quote mark to string, depending on if ' or " in the string.
    Parameters
    ---------

    Returns
    -------
    """

    if "'" in s or '\n' in s:
        qm = '""' if '"' in s or '\n' in s else '"'
    else:
        qm = "'"
    return '%s%s%s' % (qm, s, qm)


def get_Python(val, indents, demo, onlyInclude, debug=False):
    """ make Model and init__() code strings from given data.

    Parameters
    ----------

    Returns
    -------
    """
    infostr = ''

    if issubclass(val.__class__, dict):
        infostr += '{\n'
        code = {}
        for k, v in val.items():
            if debug:
                logger.info('KWD[%s]=%s' %
                            (str(k), '...' if k == 'metadata' else str(v)))
            sk = str(k)
            infostr += '%s%s: ' % (indents[0], sq(sk))
            if issubclass(v.__class__, dict) and 'default' in v:
                # as in k:v
                # k:
                #   data_type: string
                #   description: Description of this parent_dataset
                #   default: UNKNOWN
                #   valid: ''
                # v is a dict of parameter attributes
                istr, d_code = params(
                    v, indents[1:], demo, onlyInclude, debug=debug)
            else:
                # headers such as name, parents, schema metadata...
                istr, d_code = get_Python(
                    v, indents[1:], demo, onlyInclude, debug=debug)
            infostr += istr
            code[sk] = d_code
        infostr += indents[0] + '},\n'
    elif issubclass(val.__class__, list):
        infostr += '[\n'
        code = []
        for v in val:
            infostr += indents[0]
            if issubclass(v.__class__, dict) and 'data_type' in v:
                # val is a list of column (and 'data' in x )
                istr, d_code = params(
                    v, indents[1:], demo, onlyInclude, debug=debug)
            else:
                istr, d_code = get_Python(
                    v, indents[1:], demo, onlyInclude, debug=debug)
            infostr += istr
            code.append(d_code)
        infostr += indents[0] + '],\n'
    else:
        pval = sq(val) if issubclass(val.__class__, (str, bytes)) else str(val)
        infostr += pval + ',\n'
        code = pval
    return infostr, code


def make_initc_ode(dt, pval):
    """ python instanciation source code.

<<<<<<< HEAD
    will be like "default: FineTime1(0)" in 'def __init__(self, 
=======
    will be like "default: FineTime1(0)" in 'def __init__(self,
>>>>>>> a094b8ef
    Parameters
    ----------

    Returns
    -------
    """
    if dt not in ['string', 'integer', 'hex', 'binary', 'float']:
        # custom classes
        t = DataTypes[dt]
        code = '%s(%s)' % (t, pval)
    elif dt in ['integer', 'hex', 'float', 'binary']:
        code = pval
    elif pval == 'None':
        code = 'None'
    else:
        code = sq(pval)
    return code


def params(val, indents, demo, onlyInclude, debug=False):
    """ generates python strng for val, a parameter with a set of attribute

    val: as in ```name:val```
    ```
    nam:
        data_type: string
        description: Description of this parent_dataset
        default: UNKNOWN
        valid: ''
    ```
    see get_Python
    Parameters
    ----------

    Returns
    -------
    """

    # output string of the data model
    modelString = '{\n'
    # source code for init kwds.
    code = None

    # data_type
    dt = val['data_type'].strip()
    # loop through the properties
    for pname, pv in val.items():
        # pname is like 'data_type', 'default'
        # pv is like 'string', 'foo, bar, and baz', '2', '(0, 0, 0,)'
        if demo and pname not in onlyInclude:
            continue
        if debug:
            logger.info('val[%s]=%s' % (str(pname), str(pv)))
        if pname.startswith('valid'):
            if pv is None:
                pv = ''

            if issubclass(pv.__class__, (str, bytes)):
                s = sq(pv.strip())
            else:
                # e.g. {(5,66):'fooo'}
                lst = []
                for k, v in pv.items():
                    if issubclass(k.__class__, tuple):
                        fs = fmtstr[dt]
                        # (,999) in yaml is ('',999) but None from inhrited class
                        foo = [fs.format(x) if x != '' and x is not None else 'None'
                               for x in k]
                        sk = '(' + ', '.join(foo) + ')'
                    else:
                        if debug:
                            logger.info('%s: data_type %s format %s' %
                                        (pname, dt, k))
                        try:
                            sk = fmtstr[dt].format(k)
                        except TypeError:
                            sk = '# Bad format string for %s: %s. Ignored.' % (
                                dt, k)
                            logger.warning(sk)
                    lst += '\n' + '%s%s: %s,' % (indents[2], sk, sq(str(v)))
                kvs = ''.join(lst)
                if len(kvs) > 0:
                    kvs += '\n' + indents[2]
                s = '{' + kvs + '}'
        else:
            iss = issubclass(pv.__class__, (str))
            # get string representation
            pval = str(pv).strip() if iss else str(pv)
            if pname == 'default':
                code = make_initc_ode(dt, pval)
            if pname in ['example', 'default']:
                # here data_type instead of input type determines the output type
                iss = (val['data_type'] == 'string') and (pval != 'None')
            s = sq(pval) if iss else pval
        modelString += indents[1] + '%s: %s,\n' % (sq(pname), s)
    modelString += indents[1] + '},\n'

    return modelString, code


def get_projectclasses(clp, rerun=True, exclude=None, verbose=False):
    """
    return a {class-name:class-type} from a file at gieven location.

    Parameters
    ----------
    :clp: paht of the mapping file.
    :rerun, exclude: from `Classes`

    Returns
    -------
    The `projectclasses.Classes` object.
    """

    if clp is None or len(clp.strip()) == 0:
        return {}
    if exclude is None:
        exclude = []
    if '/' not in clp and '\\' not in clp and not clp.endswith('.py'):
        print('Importing project classes from module '+clp)
        # classes path not given on command line
        pc = importlib.import_module(clp)
        print(
            'Imported project classes from svom.products.projectclasses module.')

    else:
        clpp, clpf = os.path.split(clp)
        sys.path.insert(0, os.path.abspath(clpp))
        # print(sys.path)
        print('Importing project classes from file '+clp)
        pc = importlib.import_module(clpf.replace('.py', ''))
        sys.path.pop(0)
    return pc


def read_yaml(ypath, version=None, verbose=False):
    """ read YAML files in ypath.

    output: nm is  stem of file name. desc is descriptor, key being yaml[name]
    Parameters
    ----------
    Returns
    -------
    """
    yaml = yinit()
    desc = OrderedDict()
    fins = {}
    for findir in os.listdir(ypath):
        fin = os.path.join(ypath, findir)

        ''' The  input file name ends with '.yaml' or '.yml' (case insensitive).
        the stem name of output file is input file name stripped of the extension.
        '''
        # make it all lower case
        finl = findir.lower()
        if finl.endswith('.yml') or finl.endswith('.yaml'):
            nm = os.path.splitext(findir)[0]
        else:
            continue
        fins[nm] = fin

        # read YAML
        print('--- Reading ' + fin + '---')
        with open(fin, 'r', encoding='utf-8') as f:
            # pyYAML d = OrderedDict(yaml.load(f, Loader=yaml.FullLoader))
            ytext = f.read()
        y = yaml.load(ytext)
        d = dict(OrderedDict(y))

        if float(d['schema']) < 1.2:
            raise NotImplemented('Schema %s is too old.' % d['schema'])
        if 'metadata' not in d or d['metadata'] is None:
            d['metadata'] = {}
        if 'datasets' not in d or d['datasets'] is None:
            d['datasets'] = {}
<<<<<<< HEAD
        if float(d['schema']) >= 1.0:
            pass
        if float(d['schema']) > 0.6:
            __import__('pdb').set_trace()

            attrs = OrderedDict(d['metadata'])
            datasets = OrderedDict()
            # move primary level table to datasets
            if 'TABLE' in attrs:
                datasets['TABLE'] = {}
                datasets['TABLE']['TABLE'] = attrs['TABLE']
                del attrs['TABLE']
            if 'datasets' in d:
                datasets.update(d['datasets'])
            if verbose:
                print('Pre-emble:\n%s' %
                      (''.join([k + '=' + str(v) + '\n'
                                for k, v in d.items() if k not in ['metadata', 'datasets']])))

            logger.debug('Find attributes:\n%s' %
                         ''.join(('%20s' % (k+'=' + str(v['default'])
                                            if 'default' in v else 'url' + ', ')
                                  for k, v in attrs.items()
                                  )))
            if float(d['schema']) > 1.1:
                itr = ('%20s' % (k+'=' + str([c for c in (v['TABLE'] if 'TABLE'
                                                          in v else [])]))
                       for k, v in datasets.items())
                logger.debug('Find datasets:\n%s' % ', '.join(itr))
            else:
                raise NotImplemented('Schema %s is too old.' % d['schema'])
        else:
            # float(d['schema']) <= 0.6:
            d2 = OrderedDict()
            metadata = OrderedDict()
            for k, v in d.items():
                if issubclass(v.__class__, dict):
                    if v['unit'] == 'None':
                        dt = v['data_type']
                        if dt in ['boolean', 'string']:
                            v['unit'] = None
                    metadata[k] = v
                else:
                    if k == 'definition':
                        d2['description'] = v
                    elif k == 'schema':
                        d2[k] = version
                    elif k == 'parent':
                        d2['parents'] = [v]
                    else:
                        d2[k] = v
            d2['metadata'] = metadata
            desc[d['name']] = d2
=======

        attrs = dict(d['metadata'])
        datasets = dict(d['datasets'])
        # move primary level table to datasets
        if 'TABLE' in attrs:
            datasets['TABLE_META'] = {}
            datasets['TABLE_META']['TABLE'] = attrs['TABLE']
            del attrs['TABLE']
        if verbose:
            print('Pre-emble:\n%s' %
                  (''.join([k + '=' + str(v) + '\n'
                            for k, v in d.items() if k not in ['metadata', 'datasets']])))

        logger.debug('Find attributes:\n%s' %
                     ''.join(('%20s' % (k+'=' + str(v['default'])
                                        if 'default' in v else 'url' + ', ')
                              for k, v in attrs.items()
                              )))
        itr = ('%20s' % (k+'=' + str([c for c in (v['TABLE'] if 'TABLE'
                                                  in v else [])]))
               for k, v in datasets.items())
        logger.debug('Find datasets:\n%s' % ', '.join(itr))
        desc[d['name']] = (d, attrs, datasets, fin)
>>>>>>> a094b8ef
    return desc, fins


def output(nm, d, fins, version, dry_run=False, verbose=False):
    """
    Parameters
    ----------

    Returns
    -------
    """
    print("Input YAML file is to be renamed to " + fins[nm]+'.old')
    fout = fins[nm]
    print("Output YAML file is "+fout)
    if dry_run:
        print('Dry run.')
        ydump(d, sys.stdout)  # yamlfile)
    else:
        os.rename(fins[nm], fins[nm]+'.old')
        with open(fout, 'w', encoding='utf-8') as yamlfile:
            ydump(d,  yamlfile)


def yaml_upgrade(descriptors, fins, ypath, version, dry_run=False, verbose=False):
    """
    Parameters
    ----------
    :descriptors: a list of nested dicts describing the data model.
    :version: current version. not that in the yaml to be modified.
    Returns
    -------
    """

    if float(version) == 'xx':
        for nm, daf in descriptors.items():
            d, attrs, datasets, fin = daf
            if float(d['schema']) >= float(version):
                print('No need to upgrade '+d['schema'])
                continue
            d['schema'] = version
            newp = []
            for p in d['parents']:
                if p in ['Instrument', 'VT', 'VT_PDPU', 'GFT', 'GRM']:
                    newp.append('svom.instruments.' + p)
                else:
                    newp.append(p)
            d['parents'] = newp
            # increment FORMATV
            w = d['metadata']['FORMATV']
            v = w['default'].split('.')
            w.clear()
            w['default'] = version + '.' + \
                v[2] + '.' + str(int(v[3])+1)
            output(nm, d, fins, version, verbose)
    elif float(version) == 1.6:
        for nm, daf in descriptors.items():
            d, attrs, datasets, fin = daf
            if float(d['schema']) >= float(version):
                print('No need to upgrade '+d['schema'])
                continue
            d['schema'] = version
            level = d.pop('level')
            md = OrderedDict()
            for pname, w in d['metadata'].items():
                # dt = w['data_type']
                # no parent_dataset yet
                if pname == 'type':
                    v = w['default']
                    w.clear()
                    w['default'] = v
                    md[pname] = w
                    md['level'] = {'default': 'C' + level.upper()}
                elif pname == 'FORMATV':
                    v = w['default'].split('.')
                    w.clear()
                    w['default'] = version + '.' + \
                        v[2] + '.' + str(int(v[3])+1)
                    md[pname] = w
                else:
                    md[pname] = w
            d['metadata'] = md
            if 'datasets' not in d:
                d['datasets'] = {}
            output(nm, d, fins, version, dry_run=dry_run, verbose=verbose)
    else:
        logger.error('version too old')
        exit(-1)


def dependency_sort(descriptors):
    """ sort the descriptors so that everyone's parents are to his right.
    Parameters
    ----------

    Returns
    -------
    """
    ret = []
    # make a list of prodcts
    working_list = list(descriptors.keys())
    while len(working_list):
        # examin one by one
        # must use index to loop
        for i in range(len(working_list)):
            # find parents of i
            nm = working_list[i]
            # 0 for top level
            p = descriptors[nm][0]['parents']
            nm_found_parent = False
            if len(p) == 0:
                continue
            found = set(working_list) & set(p)
<<<<<<< HEAD
            type_of_nm = glb[nm]
            found2 = any(issubclass(type_of_nm, glb[x])
                         for x in working_list if x != nm)
            assert bool(len(found)) == found2
=======
            # type_of_nm = glb[nm]
            # found2 = any(issubclass(type_of_nm, glb[x])
            #              for x in working_list if x != nm)
            # assert bool(len(found)) == found2
>>>>>>> a094b8ef
            if len(found):
                # parent is in working_list
                working_list.remove(nm)
                working_list.append(nm)
                nm_found_parent = True
                break
            else:
                # no one in the list is nm's superclass
                # TODO: only immediate parenthood tested
                ret.append(nm)
                working_list.remove(nm)
                break
            if nm_found_parent:
                break
        else:
            # no one in the list is free from deendency to others
            if len(working_list):
                msg = 'Cyclic dependency among ' + str(working_list)
                logger.error(msg)
                sys.exit(-5)
    return ret


def remove_Parent(a, b):
    """ Returns the one who is the other one's parent.
    Parameters
    ----------
    :a: a class name
    :b: a class name

    Returns
    -------
    classname if found or `None`.
    """
    if a == b:
        logger.debug('%s and %s are the same class' % (b, a))
        return None
    tmp = "remove parent %s because it is another parent %s's"
    if issubclass(glb[a], glb[b]):
        # remove b
        logger.debug(tmp % (b, a))
        return b
    elif issubclass(glb[b], glb[a]):
        # remove a
        logger.debug(tmp % (a, b))
        return a
    else:
        return None


def no_Parents_Parents(pn):
    """
    return a subset of class names such that no member is any other's parent.

    Parameters
    ----------
    :pn: list of class names.

    Returns
    -------
    list of non-parents.
    """

    removed = []
    for i in range(len(pn)-1):
        if pn[i] in removed:
            continue
        for j in range(i+1, len(pn)):
            r = remove_Parent(pn[i], pn[j])
            if r:
                removed.append(r)
            if r == pn[i]:
                break
    for r in removed:
        pn.remove(r)
    return pn


def inherit_from_parents(parentNames, attrs, datasets, schema, seen):
    """ inherit metadata and datasets from parents.

    :attrs: metadata descriptor of the child
    :datasets: datasets descriptor of the child
    :seen: a dict holding class names that the py file is going to import
 """
    if parentNames and len(parentNames):
        includingParentsAttributes = {}
        includingParentsTableColumns = {}
        for parent in parentNames:
            if parent is None:
                continue
            mod_name = glb[parent].__module__
            s = 'from %s import %s' % (mod_name, parent)
            if parent not in seen:
                seen[parent] = s

            # get parent attributes and tables
            mod = sys.modules[mod_name]
            if hasattr(mod, '_Model_Spec'):
                includingParentsAttributes.update(
                    mod._Model_Spec['metadata'])

                includingParentsTableColumns.update(
                    mod._Model_Spec['datasets'])
        # merge to get all attributes including parents' and self's.
        toremove = []
        for nam, val in attrs.items():
            if float(schema) > 1.5 and 'data_type' not in val:
                # update parent's
                includingParentsAttributes[nam].update(attrs[nam])
                toremove.append(nam)
            else:
                # override
                includingParentsAttributes[nam] = attrs[nam]
        for nam in toremove:
            del attrs[nam]
        if 0 and includingParentsAttributes['type']['default'] == 'Oem_Nssc':
            __import__('pdb').set_trace()
        # parents are updated but names and orders follow the child's
        for ds_name, child_dataset in datasets.items():
            # go through datasets  TODO: ArrayDataset
            if ds_name not in includingParentsTableColumns:
                # child has a name that the parent does not have
                includingParentsTableColumns[ds_name] = child_dataset
                continue
            p_dset = includingParentsTableColumns[ds_name]
            # go through the child's dataset
            for name, c_val in child_dataset.items():
                # child has a name that the parent does not have
                if name not in p_dset:
                    p_dset[name] = c_val
                    continue
                # p and c have dataset name in common
                if name != 'TABLE':
                    # parameter in meta
                    p_dset.update(c_val)
                    continue
                p_tab = p_dset['TABLE']
                _tab = {}
                # go through the child columns
                for colname, col in c_val.items():
                    # child has a name that the parent does not have
                    if colname not in p_tab:
                        _tab[colname] = col
                        continue
                    if colname == 'EPOCH':
                        __import__('pdb').set_trace()

                    p_tab[colname].update(col)
                    _tab[colname] = p_tab[colname]
                p_dset['TABLE'] = _tab
    else:
        includingParentsAttributes = attrs
        includingParentsTableColumns = datasets

    return includingParentsAttributes, includingParentsTableColumns


if __name__ == '__main__':

    print('product class generatiom')

    # schema version
    version = '1.8'

    # Get input file name etc. from command line. defaut 'Product.yml'
    cwd = os.path.abspath(os.getcwd())
    ypath = cwd
    tpath = ''
    opath = ''
    dry_run = False
    ops = [
        {'long': 'help', 'char': 'h', 'default': False, 'description': 'print help'},
        {'long': 'verbose', 'char': 'v', 'default': False,
         'description': 'print info'},
        {'long': 'yamldir=', 'char': 'y', 'default': ypath,
         'description': 'Input YAML file directory.'},
        {'long': 'template=', 'char': 't', 'default': tpath,
         'description': 'Product class template file directory. Default is the YAML dir.'},
        {'long': 'outputdir=', 'char': 'o', 'default': opath,
         'description': 'Output directory for python files. Default is the parent directory of the YAML dir.'},
        {'long': 'packagename=', 'char': 'p', 'default': '',
         'description': 'Name of the package which the generated modules belong to when imported during code generation. Default is guessing from output path.'},
        {'long': 'userclasses=', 'char': 'c', 'default': '',
         'description': 'Python file name, or a module name,  to import prjcls to update Classes with user-defined classes which YAML file refers to.'},
        {'long': 'upgrade', 'char': 'u', 'default': False,
         'description': 'Upgrade the file to current schema, by yaml_upgrade(), to version + ' + version},
        {'long': 'dry_run', 'char': 'n', 'default': False,
         'description': 'No writing. Dry run.'},
        {'long': 'debug', 'char': 'd', 'default': False,
         'description': 'run in pdb. type "c" to continuue.'},
    ]

    out = opt(ops)
    # print([(x['long'], x['result']) for x in out])
    verbose = out[1]['result']
    if verbose:
        logging.getLogger().setLevel(logging.DEBUG)
    else:
        logging.getLogger().setLevel(logging.INFO)

    ypath = out[2]['result']
    cmd_tpath = out[3]['result']
    cmd_opath = out[4]['result']
    cmd_package_name = out[5]['result']
    project_class_path = out[6]['result']
    upgrade = out[7]['result']
    dry_run = out[8]['result']
    debug = out[9]['result']

<<<<<<< HEAD
    if debug:
        __import__('pdb').set_trace()

=======
>>>>>>> a094b8ef
    # input file
    descriptors, files_imput = read_yaml(ypath, version, verbose)
    if upgrade:
        yaml_upgrade(descriptors, files_imput, ypath, version,
                     dry_run=dry_run, verbose=verbose)
        sys.exit()

    # Do not import modules that are to be generated. Thier source code
    # could be  invalid due to unseccessful previous runs
    importexclude = [x.lower() for x in descriptors.keys()]
    importinclude = {}

    # activate a module loader that refuses to load excluded
    installSelectiveMetaFinder()

    # include project classes for every product so that products made just
    # now can be used as parents
    from .classes import Classes
<<<<<<< HEAD
    pc = get_projectclasses(project_class_path,  rerun=True,
                            exclude=importexclude, verbose=verbose)
    glb = Classes.updateMapping(c=pc.PC.mapping,
=======

    pc = get_projectclasses(project_class_path,  rerun=True,
                            exclude=importexclude, verbose=verbose)
    glb = Classes.updateMapping(c=pc.PC.getMapping(exclude=importexclude),
>>>>>>> a094b8ef
                                rerun=True,
                                exclude=importexclude,
                                verbose=verbose)
    # make a list whose members do not depend on members behind (to the left)
    sorted_list = dependency_sort(descriptors)

    skipped = []
    for nm in sorted_list:
        d, attrs, datasets, fin = descriptors[nm]
        print('************** Processing ' + nm + '***********')

        modelName = d['name']
        # module/output file name is YAML input file "name" with lowercase
        modulename = nm.lower()

        # set paths according to each file's path
        ypath = files_imput[nm].rsplit('/', 1)[0]
        tpath = ypath if cmd_tpath == '' else cmd_tpath
        opath = os.path.abspath(os.path.join(ypath, '..')
                                ) if cmd_opath == '' else cmd_opath
        if cmd_package_name == '':
            ao = os.path.abspath(opath)
            if not ao.startswith(cwd):
                logger.error(
                    'Cannot derive package name from output dir and cwd.')
                exit(-3)
            package_name = ao[len(cwd):].strip('/').replace('/', '.')
        else:
            package_name = cmd_package_name
        logger.info("Package name: " + package_name)

        # schema
        schema = d['schema']

        # the generated source code must import these
        seen = {}
        imports = 'from collections import OrderedDict\n'
        # import parent classes
        parentNames = d['parents']
        # remove classes that are other's parent class (MRO problem)
        try:
            if parentNames and len(parentNames):
                parentNames = no_Parents_Parents(parentNames)
        except KeyError as e:
            logger.warning('!!!!!!!!!!! Skipped %s due to %s.' %
                           (nm, type(e).__name__+str(e)))
            skipped.append(nm)
            continue
<<<<<<< HEAD
        if parentNames and len(parentNames):
            includingParentsAttributes = OrderedDict()
            includingParentsTableColumns = OrderedDict()
            for parent in parentNames:
                if parent is None:
                    continue
                mod_name = glb[parent].__module__
                s = 'from %s import %s\n' % (mod_name, parent)
                if parent not in seen:
                    seen.append(parent)
                    imports += s

                # get parent attributes and tables
                mod = sys.modules[mod_name]
                if hasattr(mod, '_Model_Spec'):
                    includingParentsAttributes.update(
                        mod._Model_Spec['metadata'])
                    includingParentsTableColumns.update(
                        mod._Model_Spec['datasets'])
            # merge to get all attributes including parents' and self's.
            toremove = []
            for nam, val in attrs.items():
                if float(schema) > 1.5 and 'data_type' not in val:
                    # update parent's
                    includingParentsAttributes[nam].update(attrs[nam])
                    toremove.append(nam)
                else:
                    # override
                    includingParentsAttributes[nam] = attrs[nam]
            for ds_name, child_dataset in datasets.items():
                # parents are updated
                includingParentsTableColumns.update(
                    datasets)
                # but names and orders follow chid's
                d = {}
                for ds_name, c_tbl in datasets.items():
                    tbl = {}
                    for name, val in c_tbl.items():
                        if name == 'TABLE':
                            tb = {}
                            for colname, col in val.items():
                                tb[colname] = col
                            tbl[name] = tb
                            continue
                        # metadata
                        tbl[name] = val
                    d[ds_name] = tbl
                includingParentsTableColumns = d
            for nam in toremove:
                del attrs[nam]
        else:
            includingParentsAttributes = attrs
=======
>>>>>>> a094b8ef

        includingParentsAttributes, includingParentsTableColumns = \
            inherit_from_parents(parentNames, attrs, datasets, schema, seen)
        # make output filename, lowercase modulename + .py
        fout = pathjoin(opath, modulename + '.py')
        print("Output python file is "+fout)

        # class doc
        doc = '%s class schema %s inheriting %s.\n\nAutomatically generated from %s on %s.\n\nDescription:\n%s' % tuple(map(str, (
            modelName, schema, d['parents'],
            fin, datetime.now(), d['description'])))

        # parameter classes used in init code may need to be imported, too
        for val in chain(includingParentsAttributes.values(),
                         chain(col for ds in
                               includingParentsTableColumns.values()
                               for col in ds.get('TABLE', {}).values()
                               )
                         ):
            print(val)
            a = DataTypes[val['data_type']]
            if a in glb:
                # this attribute class has module
                s = 'from %s import %s' % (glb[a].__module__, a)
                if a not in seen:
                    seen[a] = s

        # make metadata and parent_dataset dicts
        d['metadata'] = includingParentsAttributes
        d['datasets'] = includingParentsTableColumns
        infs, default_code = get_Python(d, indents[1:], demo, onlyInclude)
        # remove the ',' at the end.
        modelString = (ei + '_Model_Spec = ' + infs).strip()[:-1]

        # keyword argument for __init__
        ls = []
        for x in includingParentsAttributes:
            arg = 'typ_' if x == 'type' else x
            val = default_code['metadata'][x]
            ls.append(' '*17 + '%s = %s,' % (arg, val))
        ikwds = '\n'.join(ls)

        # make class properties
        properties = make_class_properties(attrs)

        # make substitution dictionary for Template
        subs = {}
        subs['WARNING'] = '# Automatically generated from %s. Do not edit.' % fin
        subs['MODELNAME'] = modelName
        print('product name: %s' % subs['MODELNAME'])
        subs['PARENTS'] = ', '.join(c for c in parentNames if c)
        print('parent class: %s' % subs['PARENTS'])
        subs['IMPORTS'] = imports + '\n'.join(seen.values())
        print('import class: %s' % ', '.join(seen.keys()))
        subs['CLASSDOC'] = doc
        subs['MODELSPEC'] = modelString
        subs['INITARGS'] = ikwds
        print('%s=\n%s\n' %
              ('Model Initialization', lls(subs['INITARGS'], 250)))
        subs['PROPERTIES'] = properties

        # subtitute the template
        if os.path.exists(os.path.join(tpath, modelName + '.template')):
            tname = os.path.join(tpath, modelName + '.template')
        elif os.path.exists(os.path.join(tpath, 'template')):
            tname = os.path.join(tpath, 'template')
        else:
            logger.error('Template file not found in %s for %s.' %
                         (tpath, modelName))
            sys.exit(-3)
        with open(tname, encoding='utf-8') as f:
            t = f.read()

        sp = Template(t).safe_substitute(subs)
        # print(sp)
        if dry_run:
            print('Dry-run. Not saving ' + fout + '\n' + '='*40)
        else:
            with open(fout, 'w', encoding='utf-8') as f:
                f.write(sp)
            print('Done saving ' + fout + '\n' + '='*40)

        # import the newly made module to test and, for class generatiom, so the following classes could use it
        importexclude.remove(modulename)
        # importlib.invalidate_caches()
        if cwd not in sys.path:
            sys.path.insert(0, cwd)
        newp = 'fresh ' + modelName + ' from ' + modulename + \
            '.py of package ' + package_name + ' in ' + opath + '.'
        if modelName.endswith('_DataModel'):
            # the target is `Model`
            continue
        # If the last segment of package_name happens to be a module name in
        # exclude list the following import will be blocked. So lift
        # exclusion temporarily
        exclude_save = importexclude[:]
        importexclude.clear()
        try:
            _o = importlib.import_module(
                package_name + '.' + modulename, package_name)
            glb[modelName] = getattr(_o, modelName)
        except Exception as e:
            print('Unable to import ' + newp)
            raise(e)
        importexclude.extend(exclude_save)
        print('Imported ' + newp)
        # Instantiate and dump metadata in text format
        prod = glb[modelName]()
        fg = {'name': 15, 'value': 18, 'unit': 7, 'type': 8,
              'valid': 26, 'default': 18, 'code': 4, 'description': 25}
        sp = prod.meta.toString(tablefmt='fancy_grid', param_widths=fg)

        mout = pathjoin(ypath, modelName + '.txt')
        if dry_run:
            print('Dry-run. Not dumping ' + mout + '\n' + '*'*40)
        else:
            with open(mout, 'w', encoding='utf-8') as f:
                f.write(sp)
            print('Done dumping ' + mout + '\n' + '*'*40)

        if len(importexclude) == 0:
            exit(0)

        Classes.updateMapping(c=importinclude, exclude=importexclude)
        glb = Classes.mapping

    if len(skipped):
        print('!!!!!!!!!!! Skipped: %s possiblly due to unresolved dependencies. Try re-running.   !!!!!!!!!!!' % str(skipped))<|MERGE_RESOLUTION|>--- conflicted
+++ resolved
@@ -134,11 +134,7 @@
 def make_initc_ode(dt, pval):
     """ python instanciation source code.
 
-<<<<<<< HEAD
-    will be like "default: FineTime1(0)" in 'def __init__(self, 
-=======
-    will be like "default: FineTime1(0)" in 'def __init__(self,
->>>>>>> a094b8ef
+    will be like "default: FineTime1(0)" in 'def __init__(self...'
     Parameters
     ----------
 
@@ -314,61 +310,6 @@
             d['metadata'] = {}
         if 'datasets' not in d or d['datasets'] is None:
             d['datasets'] = {}
-<<<<<<< HEAD
-        if float(d['schema']) >= 1.0:
-            pass
-        if float(d['schema']) > 0.6:
-            __import__('pdb').set_trace()
-
-            attrs = OrderedDict(d['metadata'])
-            datasets = OrderedDict()
-            # move primary level table to datasets
-            if 'TABLE' in attrs:
-                datasets['TABLE'] = {}
-                datasets['TABLE']['TABLE'] = attrs['TABLE']
-                del attrs['TABLE']
-            if 'datasets' in d:
-                datasets.update(d['datasets'])
-            if verbose:
-                print('Pre-emble:\n%s' %
-                      (''.join([k + '=' + str(v) + '\n'
-                                for k, v in d.items() if k not in ['metadata', 'datasets']])))
-
-            logger.debug('Find attributes:\n%s' %
-                         ''.join(('%20s' % (k+'=' + str(v['default'])
-                                            if 'default' in v else 'url' + ', ')
-                                  for k, v in attrs.items()
-                                  )))
-            if float(d['schema']) > 1.1:
-                itr = ('%20s' % (k+'=' + str([c for c in (v['TABLE'] if 'TABLE'
-                                                          in v else [])]))
-                       for k, v in datasets.items())
-                logger.debug('Find datasets:\n%s' % ', '.join(itr))
-            else:
-                raise NotImplemented('Schema %s is too old.' % d['schema'])
-        else:
-            # float(d['schema']) <= 0.6:
-            d2 = OrderedDict()
-            metadata = OrderedDict()
-            for k, v in d.items():
-                if issubclass(v.__class__, dict):
-                    if v['unit'] == 'None':
-                        dt = v['data_type']
-                        if dt in ['boolean', 'string']:
-                            v['unit'] = None
-                    metadata[k] = v
-                else:
-                    if k == 'definition':
-                        d2['description'] = v
-                    elif k == 'schema':
-                        d2[k] = version
-                    elif k == 'parent':
-                        d2['parents'] = [v]
-                    else:
-                        d2[k] = v
-            d2['metadata'] = metadata
-            desc[d['name']] = d2
-=======
 
         attrs = dict(d['metadata'])
         datasets = dict(d['datasets'])
@@ -392,7 +333,6 @@
                for k, v in datasets.items())
         logger.debug('Find datasets:\n%s' % ', '.join(itr))
         desc[d['name']] = (d, attrs, datasets, fin)
->>>>>>> a094b8ef
     return desc, fins
 
 
@@ -505,17 +445,10 @@
             if len(p) == 0:
                 continue
             found = set(working_list) & set(p)
-<<<<<<< HEAD
-            type_of_nm = glb[nm]
-            found2 = any(issubclass(type_of_nm, glb[x])
-                         for x in working_list if x != nm)
-            assert bool(len(found)) == found2
-=======
             # type_of_nm = glb[nm]
             # found2 = any(issubclass(type_of_nm, glb[x])
             #              for x in working_list if x != nm)
             # assert bool(len(found)) == found2
->>>>>>> a094b8ef
             if len(found):
                 # parent is in working_list
                 working_list.remove(nm)
@@ -726,12 +659,6 @@
     dry_run = out[8]['result']
     debug = out[9]['result']
 
-<<<<<<< HEAD
-    if debug:
-        __import__('pdb').set_trace()
-
-=======
->>>>>>> a094b8ef
     # input file
     descriptors, files_imput = read_yaml(ypath, version, verbose)
     if upgrade:
@@ -750,16 +677,10 @@
     # include project classes for every product so that products made just
     # now can be used as parents
     from .classes import Classes
-<<<<<<< HEAD
-    pc = get_projectclasses(project_class_path,  rerun=True,
-                            exclude=importexclude, verbose=verbose)
-    glb = Classes.updateMapping(c=pc.PC.mapping,
-=======
 
     pc = get_projectclasses(project_class_path,  rerun=True,
                             exclude=importexclude, verbose=verbose)
     glb = Classes.updateMapping(c=pc.PC.getMapping(exclude=importexclude),
->>>>>>> a094b8ef
                                 rerun=True,
                                 exclude=importexclude,
                                 verbose=verbose)
@@ -808,61 +729,6 @@
                            (nm, type(e).__name__+str(e)))
             skipped.append(nm)
             continue
-<<<<<<< HEAD
-        if parentNames and len(parentNames):
-            includingParentsAttributes = OrderedDict()
-            includingParentsTableColumns = OrderedDict()
-            for parent in parentNames:
-                if parent is None:
-                    continue
-                mod_name = glb[parent].__module__
-                s = 'from %s import %s\n' % (mod_name, parent)
-                if parent not in seen:
-                    seen.append(parent)
-                    imports += s
-
-                # get parent attributes and tables
-                mod = sys.modules[mod_name]
-                if hasattr(mod, '_Model_Spec'):
-                    includingParentsAttributes.update(
-                        mod._Model_Spec['metadata'])
-                    includingParentsTableColumns.update(
-                        mod._Model_Spec['datasets'])
-            # merge to get all attributes including parents' and self's.
-            toremove = []
-            for nam, val in attrs.items():
-                if float(schema) > 1.5 and 'data_type' not in val:
-                    # update parent's
-                    includingParentsAttributes[nam].update(attrs[nam])
-                    toremove.append(nam)
-                else:
-                    # override
-                    includingParentsAttributes[nam] = attrs[nam]
-            for ds_name, child_dataset in datasets.items():
-                # parents are updated
-                includingParentsTableColumns.update(
-                    datasets)
-                # but names and orders follow chid's
-                d = {}
-                for ds_name, c_tbl in datasets.items():
-                    tbl = {}
-                    for name, val in c_tbl.items():
-                        if name == 'TABLE':
-                            tb = {}
-                            for colname, col in val.items():
-                                tb[colname] = col
-                            tbl[name] = tb
-                            continue
-                        # metadata
-                        tbl[name] = val
-                    d[ds_name] = tbl
-                includingParentsTableColumns = d
-            for nam in toremove:
-                del attrs[nam]
-        else:
-            includingParentsAttributes = attrs
-=======
->>>>>>> a094b8ef
 
         includingParentsAttributes, includingParentsTableColumns = \
             inherit_from_parents(parentNames, attrs, datasets, schema, seen)
