# -*- coding: utf-8 -*-

#from . import server_skeleton
#from .server_skeleton import init_conf_clas, User, checkpath, app, auth, pc
from ..utils.common import lls
from ..dataset.deserialize import deserialize
from ..dataset.serializable import serialize
from ..pal.poolmanager import PoolManager
from ..pal.query import MetaQuery, AbstractQuery
from ..pal.urn import makeUrn, parseUrn
from ..pal.webapi import WebAPI
from ..dataset.product import Product
from ..dataset.classes import Classes
from ..utils import getconfig
from ..utils.common import fullname, trbk, getUidGid
from ..utils.fetch import fetch
# from .db_utils import check_and_create_fdi_record_table, save_action

# import mysql.connector
# from mysql.connector import Error

import sys
import os
import copy
import json
import time
import shutil
import builtins
import functools
import datetime
import operator
from collections import ChainMap
from itertools import chain
import importlib
from flask import Flask, request, make_response, jsonify
from flask.wrappers import Response
from flask_httpauth import HTTPBasicAuth
from werkzeug.security import generate_password_hash, check_password_hash

if sys.version_info[0] >= 3:  # + 0.1 * sys.version_info[1] >= 3.3:
    PY3 = True
    strset = str
    from urllib.parse import urlparse
else:
    PY3 = False
    # strset = (str, unicode)
    strset = str
    from urlparse import urlparse


######################################
#### Application Factory Function ####
######################################


def create_app(config_object=None):
    app = Flask(__name__, instance_relative_config=True)
    config_object = config_object if config_object else getconfig.getConfig()
    app.config['PC'] = config_object
    import logging
    import logging.config
    from .logdict import logdict
    logging.config.dictConfig(logdict)
    # '/var/log/pns-server.log'
    # logdict['handlers']['file']['filename'] = '/tmp/server.log'
    app.logger = logging.getLogger(__name__)
    # initialize_extensions(app)
    # register_blueprints(app)
    init_httppool_server(app)
    return app


def init_conf_clas(pc, app):

    from ..dataset.classes import Classes

    # setup user class mapping
    clp = pc['userclasses']
    app.logger.debug('User class file '+clp)
    if clp == '':
        Classes.updateMapping()
    else:
        clpp, clpf = os.path.split(clp)
        sys.path.insert(0, os.path.abspath(clpp))
        # print(sys.path)
        pcs = __import__(clpf.rsplit('.py', 1)[
            0], globals(), locals(), ['PC'], 0)
        pcs.PC.updateMapping()
        Classes.updateMapping(pcs.PC.mapping)
        app.logger.debug('User classes: %d found.' % len(pcs.PC.mapping))
    return Classes


class User():

    def __init__(self, name, passwd, role='read_only'):

        self.username = name
        self.password = passwd
        self.registered_on = datetime.datetime.now()
        self.hashed_password = generate_password_hash(passwd)
        self.role = role
        self.authenticated = False

    def is_correct_password(self, plaintext_password):

        return check_password_hash(plaintext_password, self.hashed_password)

    def __repr__(self):
        return f'<User: {self.username}>'


uspa = operator.attrgetter('username', 'password')


@functools.lru_cache(6)
def checkpath(path, un):
    """ Checks  the directories and creats if missing.

    path: str. can be resolved with Path.
    un: server user name
    """
    app.logger.debug('path %s user %s' % (path, un))

    p = Path(path).resolve()
    if p.exists():
        if not p.is_dir():
            msg = str(p) + ' is not a directory.'
            app.logger.error(msg)
            return None
        else:
            # if path exists and can be set owner and group
            if p.owner() != un or p.group() != un:
                msg = str(p) + ' owner %s group %s. Should be %s.' % \
                    (p.owner(), p.group(), un)
                app.logger.warning(msg)
    else:
        # path does not exist

        msg = str(p) + ' does not exist. Creating...'
        app.logger.debug(msg)
        p.mkdir(mode=0o775, parents=True, exist_ok=True)
        app.logger.info(str(p) + ' directory has been made.')

    #app.logger.info('Setting owner, group, and mode...')
    if not setOwnerMode(p, un):
        return None

    app.logger.debug('checked path at ' + str(p))
    return p


def init_httppool_server(app):
    """ Init a global HTTP POOL """

    # local.py config
    pc = app.config['PC']
    # class namespace
    Classes = init_conf_clas(pc, app)
    lookup = ChainMap(Classes.mapping, globals(), vars(builtins))
    app.config['LOOKUP'] = lookup

    # auth
    auth = HTTPBasicAuth()
    app.config['AUTH'] = auth

    # users
    # effective group of current process
    uid, gid = getUidGid(pc['serveruser'])
    app.logger.info("Serveruser %s's uid %d and gid %d..." %
                    (pc['serveruser'], uid, gid))
    # os.setuid(uid)
    # os.setgid(gid)
    xusers = {
        "rw": generate_password_hash(pc['node']['username']),
        "ro": generate_password_hash(pc['node']['password'])
    }
    users = [
        User(pc['node']['username'], pc['node']['password'], 'read_write'),
        User(pc['node']['ro_username'], pc['node']
             ['ro_password'], 'read_only')
    ]
    app.config['USERS'] = users

    # PoolManager is a singleton
    from ..pal.poolmanager import PoolManager as PM, DEFAULT_MEM_POOL
    if PM.isLoaded(DEFAULT_MEM_POOL):
        app.logger.debug('cleanup DEFAULT_MEM_POOL')
        PM.getPool(DEFAULT_MEM_POOL).removeAll()
    app.logger.debug('Done cleanup PoolManager.')
    app.logger.debug('ProcID %d 1st reg %s' % (os.getpid(),
                                               str(app._got_first_request))
                     )
    PM.removeAll()
    app.config['POOLMANAGER'] = PM

    # pool-related paths
    # the httppool that is local to the server
    scheme = 'server'
    _basepath = PM.PlacePaths[scheme]
    poolpath = os.path.join(_basepath, pc['api_version'])

    if checkpath(poolpath, pc['serveruser']) is None:
        app.logger.error('Store path %s unavailable.' % poolpath)
        sys.exit(-2)

    app.config['POOLSCHEME'] = scheme
    app.config['POOLPATH'] = poolpath


# =============HTTP POOL=========================
#auth = HTTPBasicAuth()
#app = create_app()


@app.before_first_request
def init(app):
    global pc, PM, basepath, poolpath, lookup, auth
    pc, lookup = app.config['PC'], app.config['LOOKUP']
    PM = app.config['POOLMANAGER']
    poolpath = app.config['POOLPATH']
    poolurl_base = app.config['POOLSCHEME'] + '://' + poolpath + '/'
    auth = app.config['AUTN']


def getallpools(path):
    """ Returns names of all pools in the given directory.

    """
    alldirs = []
    allfilelist = os.listdir(path)
    for file in allfilelist:
        filepath = os.path.join(path, file)
        if os.path.isdir(filepath):
            alldirs.append(file)
    return alldirs


def load_all_pools(poolnames=None):
    """
    Adding all pool to server pool storage.

    poolnames: if given as a list of poolnames, only the exisiting ones of the list will be loaded.
    """

    path = poolpath
<<<<<<< HEAD
    app.logger.debug('loading all from ' + path)

    alldirs = getallpools(path)
    for poolname in alldirs:
        poolurl = schm + '://' + os.path.join(poolpath, poolname)
        PM.getPool(poolname=poolname, poolurl=poolurl)
        app.logger.info("Registered pool: %s in %s" % (poolname, poolpath))
=======
    logger.debug('loading all from ' + path)
    alldirs = poolnames if poolnames else getallpools(path)
    for poolname in alldirs:
        poolurl = schm + '://' + os.path.join(poolpath, poolname)
        PM.getPool(poolname=poolname, poolurl=poolurl)
        logger.info("Registered pool: %s in %s" % (poolname, poolpath))
    return PM.getMap()


def wipe_pools(poolnames=None):
    """
    Deleting all pools using pool api so locking is properly used.

    poolnames: if given as a list of poolnames, only the exisiting ones of the list will be deleted.
    """

    path = poolpath
    logger.debug('DELETING pools from ' + path)

    #alldirs = poolnames if poolnames else getallpools(path)

    good = []
    notgood = []
    all_pools = load_all_pools(poolnames)
    names = list(all_pools.keys())
    for nm in names:
        pool = all_pools[nm]
        try:
            pool.removeAll()
            shutil.rmtree(os.path.join(poolpath, nm))
            PM.remove(nm)
            logger.info('Pool %s deleted.' % nm)
            good.append(nm)
        except Exception as e:
            notgood.append(nm+': '+str(e))
    return good, notgood
>>>>>>> f13fcdb0


def get_prod_count(prod_type, pool_id):
    """ Return the total count for the given product type and pool_id in the directory.

    'prod_type': 'clsssname',
    'pool_id': 'pool name'

    """

    app.logger.debug('### method %s prod_type %s poolID %s***' %
                     (request.method, prod_type, pool_id))
    res = 0
    nm = []
    path = os.path.join(poolpath, pool_id)
    if os.path.exists(path):
        for i in os.listdir(path):
            if i[-1].isnumeric() and prod_type in i:
                res = res+1
                nm.append(i)
    s = str(nm)
    app.logger.debug('found '+s)
    return str(res), 'Counting %s files OK'


@ app.route(pc['baseurl'], methods=['GET', 'POST'])
@ app.route(pc['baseurl']+'/', methods=['GET', 'POST'])
@ app.route(pc['baseurl']+'/pools', methods=['GET'])
def get_pools():
    if request.method in ['POST', 'PUT', 'DELETE'] and auth.current_user() == pc['node']['ro_username']:
        msg = 'User %s us Read-Only, not allowed to %s.' % \
            (auth.current_user(), request.method)
        app.logger.debug(msg)
        return server_skeleton.unauthorized(msg)

    ts = time.time()
    path = poolpath
    app.logger.debug('Listing all directories from ' + path)

    result = serialize(getallpools(path))
    msg = 'pools found.'
    w = '{"result": %s, "msg": "%s", "timestamp": %f}' % (
        result, msg, ts)
    app.logger.debug(lls(w, 240))
    resp = make_response(w)
    resp.headers['Content-Type'] = 'application/json'
    return resp


@ app.route(pc['baseurl']+'/wipe_all_pools', methods=['PUT'])
def wipe_all_pools():

    ts = time.time()
    good, bad = wipe_pools()
    result = serialize(good)
    msg = 'pools wiped' + ('except %s.' % str(bad) if len(bad) else '.')
    w = '{"result": %s, "msg": "%s", "timestamp": %f}' % (
        result, msg, ts)
    logger.debug(lls(w, 240))
    resp = make_response(w)
    resp.headers['Content-Type'] = 'application/json'
    return resp


def getinfo(cmd):
    ''' returns init, config, run input, run output.
    '''
    msg = ''
    ts = time.time()

    if cmd == 'config':
        p = copy.copy(pc)
        p['node']['username'], p['node']['password'] = '*', '*'
        p['auth_user'], p['auth_pass'] = '*', '*'
        result, msg = serialize(p), 'Getting configuration OK.'
    else:
        allpools = getallpools(poolpath)
        if cmd in allpools:
            cls = load_single_HKdata([cmd, 'hk', 'classes'])
            result, msg = cls, 'Getting pool %s info OK'
        else:
            result, msg = '"FAILED"', cmd + ' is not valid.'

    w = '{"result": %s, "msg": "%s", "timestamp": %f}' % (
        result, msg, ts)
    app.logger.debug(lls(w, 240))
    resp = make_response(w)
    resp.headers['Content-Type'] = 'application/json'
    return resp

# @ app.route(pc['baseurl'] + '/sn' + '/<string:prod_type>' + '/<string:pool_id>', methods=['GET'])


@ app.route(pc['baseurl'] + '/<path:pool>', methods=['GET', 'POST', 'PUT', 'DELETE'])
@ auth.login_required
def httppool(pool):
    """
    APIs for CRUD products, according to path and methods and return results.

    - GET:
                 /pool_id/product_class/index ==> return product
                 /pool_id/hk ===> return pool_id Housekeeping data; urns, classes, and tags
                 /pool_id/hk/{urns, classes, tags} ===> return pool_id urns or classes or tags
                 /pool_id/count/product_class ===> return the number of products in the pool

    - POST: /pool_id ==> Save product in requests.data in server

    - PUT: /pool_id ==> register pool

    - DELETE: /pool_id ==> unregister pool_id
                         /pool_id/product_class/index ==> remove specified products in pool_id

    'pool':'url'
    """
    if request.method in ['POST', 'PUT', 'DELETE'] and auth.current_user() == pc['node']['ro_username']:
        msg = 'User %s us Read-Only, not allowed to %s.' % \
            (auth.current_user(), request.method)
        app.logger.debug(msg)
        return server_skeleton.unauthorized(msg)

    username = request.authorization.username
    paths = pool.split('/')
    if 0:
        import pdb
        pdb.set_trace()

    lp0 = len(paths)
    if lp0 == 0:
        result = getinfo()

    # if paths[-1] == '':
    #    del paths[-1]

    # paths[0] is A URN
    if paths[0].lower().startswith('urn+'):
        p = paths[0].split('+')
        # example ['urn', 'test', 'fdi.dataset.product.Product', '0']
        paths = p[1:] + paths[1:] if lp0 > 1 else []

    # paths[1] is A URN
    if lp0 > 1 and paths[1].lower().startswith('urn+'):
        p = paths[1].split('+')
        # example ['urn', 'test', 'fdi.dataset.product.Product', '0']
        paths = p[1:] + paths[2:] if lp0 > 2 else []
    # paths is normalized to [poolname, ... ]
    lp = len(paths)
    ts = time.time()
    # do not deserialize if set True. save directly to disk
    serial_through = True
    app.logger.debug('*** method %s paths %s ***' % (request.method, paths))

    if request.method == 'GET':
        # TODO modify client loading pool , prefer use load_HKdata rather than load_single_HKdata, because this will generate enormal sql transaction
        if lp == 1:
            result = getinfo(paths[0])
        elif lp == 2:
            p1 = paths[1]
            if p1 == 'hk':  # Load all HKdata
                result, msg = load_HKdata(paths)
                # save_action(username=username, action='READ', pool=paths[0])
            elif p1 == 'api':
                result, msg = call_pool_Api(paths)
            else:
                result, msg = getProduct_Or_Component(
                    paths, serialize_out=serial_through)
        elif lp == 3:
            p1 = paths[1]
            if p1 == 'hk' and paths[2] in ['classes', 'urns', 'tags']:
                # Retrieve single HKdata
                result, msg = load_single_HKdata(paths)
                # save_action(username=username, action='READ', pool=paths[0])
            elif p1 == 'count':  # prod count
                result, msg = get_prod_count(paths[2], paths[0])
            elif p1 == 'api':
                result, msg = call_pool_Api(paths)
            else:
                result, msg = getProduct_Or_Component(
                    paths, serialize_out=serial_through)
        elif lp > 3:
            p1 = paths[1]
            if p1 == 'api':
                result, msg = call_pool_Api(paths)
            else:
                result, msg = getProduct_Or_Component(
                    paths, serialize_out=serial_through)
        else:
            result = '"FAILED"'
            msg = 'Unknown request: ' + pool

    elif request.method == 'POST' and paths[-1].isnumeric() and request.data != None:
        if request.headers.get('tag') is not None:
            tag = request.headers.get('tag')
        else:
            tag = None

        if serial_through:
            data = str(request.data, encoding='ascii')

            result, msg = save_product(
                data, paths, tag, serialize_in=not serial_through, serialize_out=serial_through)
        else:
            try:
                data = deserialize(request.data)
            except ValueError as e:
                result = '"FAILED"'
                msg = 'Class needs to be included in pool configuration.' + \
                    '\n%s: %s.\nTrace back: %s' % (
                        e.__class__.__name__, str(e), trbk(e))
            else:
                result, msg = save_product(
                    data, paths, tag, serialize_in=not serial_through)
                # save_action(username=username, action='SAVE', pool=paths[0])
    elif request.method == 'PUT':
        result, msg = register_pool(paths)

    elif request.method == 'DELETE':
        if paths[-1].isnumeric():
            result, msg = delete_product(paths)
            # save_action(username=username, action='DELETE', pool=paths[0] +  '/' + paths[-2] + ':' + paths[-1])
        else:
            result, msg = unregister_pool(paths)
            # save_action(username=username, action='DELETE', pool=paths[0])
    else:
        result, msg = '"FAILED"', 'UNknown command '+request.method

    if issubclass(result.__class__, Response):
        return result
    # w = {'result': result, 'msg': msg, 'timestamp': ts}
    # make a json string
    r = '"null"' if result is None else str(result)
    w = '{"result": %s, "msg": %s, "timestamp": %f}' % (
        r, json.dumps(msg), ts)
    # app.logger.debug(pprint.pformat(w, depth=3, indent=4))
    s = w  # serialize(w)
    app.logger.debug(lls(s, 240))
    resp = make_response(s)
    resp.headers['Content-Type'] = 'application/json'
    return resp


Builtins = vars(builtins)


def mkv(v, t):
    """
    return v with a tyoe specified by t.

    t: 'NoneType' or any name in ``Builtins``.
    """

    m = v if t == 'str' else None if t == 'NoneType' else Builtins[t](
        v) if t in Builtins else deserialize(v)
    return m


def parseApiArgs(all_args):
    """ parse the command path to get positional and keywords arguments.

    all_args: a list of path segments for the args list.
    """
    lp = len(all_args)
    args, kwds = [], {}
    if lp % 2 == 1:
        # there are odd number of args+key+val
        # the first seg after ind_meth must be all the positional args
        try:
            tyargs = all_args[0].split('|')
            for a in tyargs:
                print(a)
                v, c, t = a.rpartition(':')
                args.append(mkv(v, t))
        except IndexError as e:
            result = '"FAILED"'
            msg = 'Bad arguement format ' + all_args[0] + \
                '\n%s: %s.\nTrace back: %s' % (
                    e.__class__.__name__, str(e), trbk(e))
            logger.error(msg)
            return result, msg
        kwstart = 1
    else:
        kwstart = 0
    # starting from kwstart are the keyword arges k1|v1 / k2|v2 / ...

    try:
        while kwstart < lp:
            v, t = all_args[kwstart].rsplit(':', 1)
            kwds[all_args[kwstart]] = mkv(v, t)
            kwstart += 2
    except IndexError as e:
        result = '"FAILED"'
        msg = 'Bad arguement format ' + str(all_args[kwstart:]) + \
            '\n%s: %s.\nTrace back: %s' % (
                e.__class__.__name__, str(e), trbk(e))
        logger.error(msg)
        return result, msg

    return args, kwds


def call_pool_Api(paths):
    """ run api calls on the running pool.

    """
    # index of method name
    ind_meth = 2
    # remove empty trailing strings
    for o in range(len(paths), 1, -1):
        if paths[o-1]:
            break

    paths = paths[:o]
    lp = len(paths)
    method = paths[ind_meth]
    if method not in WebAPI:
        return '"FAILED"', 'Unknown web API method: %s.' % method
    args, kwds = [], {}

    all_args = paths[ind_meth+1:]
    if lp > ind_meth:
        # get command positional arguments and keyword arguments
        args, kwds = parseApiArgs(all_args)
        if args == '"FAILED"':
            result, msg = args, kwds
            return result, msg
        else:
            kwdsexpr = [str(k)+'='+str(v) for k, v in kwds.items()]
            msg = '%s(%s)' % (method, ', '.join(
                chain(map(str, args), kwdsexpr)))
            app.logger.debug('WebAPI ' + msg)

    poolname = paths[0]
    poolurl = schm + '://' + os.path.join(poolpath, poolname)
    if not PM.isLoaded(poolname):
        result = '"FAILED"'
        msg = 'Pool not found: ' + poolname
        app.logger.error(msg)
        return result, msg

    try:
        poolobj = PM.getPool(poolname=poolname, poolurl=poolurl)
        res = getattr(poolobj, method)(*args, **kwds)
        result = serialize(res)
        msg = msg + ' OK.'
    except Exception as e:
        result = '"FAILED"'
        msg = 'Unable to complete ' + msg + \
            '\n%s: %s.\nTrace back: %s' % (
                e.__class__.__name__, str(e), trbk(e))
        logger.error(msg)
    return result, msg


def delete_product(paths):
    """ removes specified product from pool
    """

    typename = paths[-2]
    indexstr = paths[-1]
    poolname = '/'.join(paths[0: -2])
    poolurl = schm + '://' + os.path.join(poolpath, poolname)
    urn = makeUrn(poolname=poolname, typename=typename, index=indexstr)
    # resourcetype = fullname(data)

    if not PM.isLoaded(poolname):
        result = '"FAILED"'
        msg = 'Pool not found: ' + poolname
        app.logger.error(msg)
        return result, msg
    app.logger.debug('DELETE product urn: ' + urn)
    try:
        poolobj = PM.getPool(poolname=poolname, poolurl=poolurl)
        result = poolobj.remove(urn)
        msg = 'remove product ' + urn + ' OK.'
    except Exception as e:
        result = '"FAILED"'
        amsg = 'Unable to remove product: ' + urn + \
            '\n%s: %s.\nTrace back: %s' % (
                e.__class__.__name__, str(e), trbk(e))
        logger.error(msg)
    return result, msg


def register_pool(paths):
    """ Register this pool to PoolManager.
    """
    poolname = '/'.join(paths)
    fullpoolpath = os.path.join(poolpath, poolname)
    poolurl = schm + '://' + fullpoolpath
    po = PM.getPool(poolname=poolname, poolurl=poolurl)
    return '"'+po._poolurl+'"', 'register pool ' + poolname + ' OK.'


def unregister_pool(paths):
    """ Unregister this pool from PoolManager.

    Checking if the pool exists in server, and unregister or raise exception message to client.
    """

    poolname = '/'.join(paths)
    app.logger.debug('UNREGISTER (DELETE) POOL' + poolname)

    result = PM.remove(poolname)
    if result == 1:
        result = '"INFO"'
        msg = 'Pool not registered: ' + poolname
        return result, msg
    elif result == 0:
        msg = 'Unregister pool ' + poolname + ' OK.'
        return result, msg
    else:
        result = '"FAILED"'
        msg = 'Unable to unregister pool: ' + poolname + \
            ' Exception: ' + str(e) + ' ' + trbk(e)
    checkpath.cache_clear()
    return result, msg


def save_product(data, paths, tag=None, serialize_in=True, serialize_out=False):
    """Save products and returns URNs.

    Saving Products to HTTPpool will have data stored on the server side. The server only returns URN strings as a response. ProductRefs will be generated by the associated httpclient pool which is the front-end on the user side.


    Returns a URN object or a list of URN objects.
    """

    typename = paths[-2]
    index = str(paths[-1])
    poolname = '/'.join(paths[0: -2])
    fullpoolpath = os.path.join(poolpath, poolname)
    poolurl = schm + '://' + fullpoolpath
    # resourcetype = fullname(data)

    if checkpath(fullpoolpath, pc['serveruser']) is None:
        result = '"FAILED"'
        msg = 'Pool directory error: ' + fullpoolpath
        return result, msg

    app.logger.debug('SAVE product to: ' + poolurl)
    # app.logger.debug(str(id(PM._GlobalPoolList)) + ' ' + str(PM._GlobalPoolList))

    try:
        poolobj = PM.getPool(poolname=poolname, poolurl=poolurl)
        result = poolobj.saveProduct(
            product=data, tag=tag, geturnobjs=True, serialize_in=serialize_in, serialize_out=serialize_out)
        msg = 'Save data to ' + poolurl + ' OK.'
    except Exception as e:
        result = '"FAILED"'
        msg = '\n%s: %s.\nTrace back: %s' % (
            e.__class__.__name__, str(e), trbk(e))

    return result, msg


def getProduct_Or_Component(paths, serialize_out=False):
    """
    """

    lp = len(paths)
    # now paths = poolname, prod_type , ...

    mInfo = 0
    if lp == 2:
        # ex: test/fdi.dataset.Product
        # return classes[class]
        pp = paths[1]
        mp = pp.rsplit('.', 1)
        modname, ptype = mp[0], mp[1]
        cls = Classes.mapping[ptype]
        mod = importlib.import_module(modname)  # TODO
        mInfo = getattr(mod, 'Model')
        return serialize(mInfo, indent=4), 'Getting API info for %s OK' % paths[1]
    elif lp >= 3:
        return compo_cmds(paths, mInfo, serialize_out=serialize_out)

    else:
        return '"FAILED"', 'Unknown path %s' % str(paths)


def compo_cmds(paths, mInfo, serialize_out=False):
    """ Get the component and the associated command and return 

    """
    lp = len(paths)

    for cmd_ind in range(1, lp):
        cmd = paths[cmd_ind]
        if cmd.startswith('$'):
            cmd = cmd.lstrip('$')
            paths[cmd_ind] = cmd
            break
    else:
        cmd = ''

    # args if found command and there is something after it
    cmd_args = paths[cmd_ind+1:] if cmd and (lp - cmd_ind > 1)else ['']
    # prod type
    pt = paths[1]
    # index
    pi = paths[2]
    # path of prod or component
    compo_path = paths[1:cmd_ind] if cmd else paths[1:]

    if cmd == 'string':
        if cmd_args[0].isnumeric() or ',' in cmd_args[0]:
            # list of arguments to be passed to :meth:`toString`
            tsargs = cmd_args[0].split(',')
            tsargs[0] = int(tsargs[0]) if tsargs[0] else 0
        else:
            tsargs = []
        # get the component'

        compo, path_str, prod = load_compo_at(1, paths[:-1], mInfo)
        if compo is not None:
            result = compo.toString(*tsargs)
            msg = 'Getting toString(%s) OK' % (str(tsargs))
            resp = make_response(result)
            if 'html' in cmd_args:
                ct = 'text/html'
            elif 'fancy_grid' in cmd_args:
                ct = 'text/plain;charset=utf-8'
            else:
                ct = 'text/plain'
            resp.headers['Content-Type'] = ct
            return resp, msg

        else:
            return '"FAILED"', '%s: %s' % (cmd, path_str)
    elif cmd == '' and paths[-1] == '':
        # command is '' and url endswith a'/'
        compo, path_str, prod = load_compo_at(1, paths[:-1], mInfo)
        if compo:
            ls = [m for m in dir(compo) if not m.startswith('_')]
            return serialize(ls), 'Getting %s members OK' % (cmd + ':' + path_str)
        else:
            return '"FAILED"', '%s: %s' % (cmd, path_str)
    elif lp == 3:
        # url ends with index
        # no cmd, ex: test/fdi.dataset.Product/4
        # send json of the prod

        return load_product(1, paths, serialize_out=serialize_out)
    elif 1:
        # no cmd, ex: test/fdi.dataset.Product/4
        # send json of the prod component
        compo, path_str, prod = load_compo_at(1, paths, mInfo)
        if compo:
            return serialize(compo), 'Getting %s OK' % (cmd + ':' + paths[2] + '/' + path_str)
        else:
            return '"FAILED"', '%s%s' % ('/'.join(paths[:3]), path_str)
    else:
        return '"FAILED"', 'Need index number %s' % str(paths)


def load_compo_at(pos, paths, mInfo):
    """ paths[pos] is cls; paths[pos+2] is 'description','meta' ..."""
    #component = fetch(paths[pos+2:], mInfo)
    # if component:
    prod, msg = load_product(pos, paths, serialize_out=False)
    if prod == '"FAILED"':
        return None, '%s. Unable to load %s.' % (msg, str(paths)), None
    compo, path_str = fetch(paths[pos+2:], prod)
    return compo, path_str, prod


def load_product(p, paths, serialize_out=False):
    """Load product paths[p]:paths[p+1] from paths[0]
    """

    typename = paths[p]
    indexstr = paths[p+1]
    poolname = paths[0]
    poolurl = schm + '://' + os.path.join(poolpath, poolname)
    urn = makeUrn(poolname=poolname, typename=typename, index=indexstr)
    # resourcetype = fullname(data)

    if not PM.isLoaded(poolname):
        result = '"FAILED"'
        msg = 'Pool not found: ' + poolname
        return result, msg

    app.logger.debug('LOAD product: ' + urn)
    try:
        poolobj = PM.getPool(poolname=poolname, poolurl=poolurl)
        result = poolobj.loadProduct(urn=urn, serialize_out=serialize_out)
        msg = ''
    except Exception as e:
        result = '"FAILED"'
        msg = '\n%s: %s.\nTrace back: %s' % (
            e.__class__.__name__, str(e), trbk(e))
    return result, msg


def load_HKdata(paths):
    """Load HKdata of a pool
    """

    hkname = paths[-1]
    poolname = '/'.join(paths[0: -1])
    poolurl = schm + '://' + os.path.join(poolpath, poolname)
    # resourcetype = fullname(data)

    try:
        poolobj = PM.getPool(poolname=poolname, poolurl=poolurl)
        result = poolobj.readHK(serialize_out=True)
        msg = ''
    except Exception as e:
        result = '"FAILED"'
        msg = '\n%s: %s.\nTrace back: %s' % (
            e.__class__.__name__, str(e), trbk(e))
        raise e
    return result, msg


def load_single_HKdata(paths):
    """ Returns pool housekeeping data of the specified type: classes or urns or tags.
    """

    hkname = paths[-1]
    # paths[-2] is 'hk'
    poolname = '/'.join(paths[: -2])
    poolurl = schm + '://' + os.path.join(poolpath, poolname)
    # resourcetype = fullname(data)

    try:
        poolobj = PM.getPool(poolname=poolname, poolurl=poolurl)
        result = poolobj.readHK(hkname, serialize_out=True)
        msg = ''
    except Exception as e:
        result = '"FAILED"'
        msg = '\n%s: %s.\nTrace back: %s' % (
            e.__class__.__name__, str(e), trbk(e))
    return result, msg


def setOwnerMode(p, username):
    """ makes UID and GID set to those of serveruser given in the config file. This function is usually done by the initPTS script.
    """

    app.logger.debug('set owner, group to %s, mode to 0o775' % username)

    uid, gid = getUidGid(username)
    if uid == -1 or gid == -1:
        return None
    try:
        chown(str(p), uid, gid)
        chmod(str(p), mode=0o775)
    except Exception as e:
        msg = 'cannot set input/output dirs owner to ' + \
            username + ' or mode. check config. ' + str(e) + trbk(e)
        app.logger.error(msg)
        return None

    return username


@auth.verify_password
def verify_password(username, password):
    app.logger.debug('verify user/pass')
    if (username, password) in uspa(users):
        return username

# import requests
# from http.client import HTTPConnection
# HTTPConnection.debuglevel = 1


# @auth.verify_password
# def verify(username, password):
#     """This function is called to check if a username /
#     password combination is valid.
#     """
#     if not (username and password):
#         return False
#     return username == pc['node']['username'] and password == pc['node']['password']
if 0:
    pass
    # elif username == pc['auth_user'] and password == pc['auth_pass']:

    # else:
    #     password = str2md5(password)
    #     try:
    #         conn = mysql.connector.connect(host = pc['mysql']['host'], port=pc['mysql']['port'], user =pc['mysql']['user'], password = pc['mysql']['password'], database = pc['mysql']['database'])
    #         if conn.is_connected():
    #             app.logger.info("connect to db successfully")
    #             cursor = conn.cursor()
    #             cursor.execute("SELECT * FROM userinfo WHERE userName = '" + username + "' AND password = '" + password + "';" )
    #             record = cursor.fetchall()
    #             if len(record) != 1:
    #                 app.logger.info("User : " + username + " auth failed")
    #                 conn.close()
    #                 return False
    #             else:
    #                 conn.close()
    #                 return True
    #         else:
    #             return False
    #     except Error as e:
    #         app.logger.error("Connect to database failed: " +str(e))


# API specification for this module
APIs = {
    'GET': {'func': 'get_pool_sn',
            'cmds': {'sn': ('Return the total count for the given product type and pool_id.', {
                'prod_type': 'clsssname',
                'pool_id': 'pool name'
            })},
            },
    'PUT': {'func': 'httppool',
            'cmds': {'pool': 'url'
                     }
            },
    'POST': {'func': 'httppool',
             'cmds': {'pool': 'url'
                      }
             },
    'DELETE': {'func': 'httppool',
               'cmds': {'pool': 'url'
                        }
               }


}

# @ app.route(pc['baseurl'] + '/', methods=['GET'])
# @ app.route(pc['baseurl'] + '/api', methods=['GET'])
# def get_apis():
#     """ Makes a page for APIs described in module variable APIs. """

#     app.logger.debug('APIs %s' % (APIs.keys()))
#     ts = time.time()
#     l = [(a, makepublicAPI(o)) for a, o in APIs.items()]
#     w = {'APIs': dict(l), 'timestamp': ts}
#     app.logger.debug('ret %s' % (str(w)[:100] + ' ...'))
#     return jsonify(w)


def makepublicAPI(o):
    """ Provides API specification for command given. """
    api = []

    for cmd, cs in o['cmds'].items():
        if not issubclass(cs.__class__, tuple):  # e.g. 'run':run
            c = cs
            kwds = {}
        else:  # e.g. 'sleep': (dosleep, dict(ops='1'))
            c, kwds = cs
        desc = c.__doc__ if isinstance(c, types.FunctionType) else c
        d = {}
        d['description'] = desc
        d['URL'] = url_for(o['func'],
                           cmd=cmd,
                           **kwds,
                           _external=True)
        api.append(d)
    # print('******* ' + str(api))
    return api


@app.errorhandler(400)
def bad_request(error):
    ts = time.time()
    w = {'error': 'Bad request.', 'message': str(error), 'timestamp': ts}
    return make_response(jsonify(w), 400)


@app.errorhandler(401)
def unauthorized(error):
    ts = time.time()
    w = {'error': 'Unauthorized. Authentication needed to modify.',
         'message': str(error), 'timestamp': ts}
    return make_response(jsonify(w), 401)


@app.errorhandler(404)
def not_found(error):
    ts = time.time()
    w = {'error': 'Not found.', 'message': str(error), 'timestamp': ts}
    return make_response(jsonify(w), 404)


@app.errorhandler(409)
def conflict(error):
    ts = time.time()
    w = {'error': 'Conflict. Updating.',
         'message': str(error), 'timestamp': ts}
    return make_response(jsonify(w), 409)<|MERGE_RESOLUTION|>--- conflicted
+++ resolved
@@ -244,15 +244,6 @@
     """
 
     path = poolpath
-<<<<<<< HEAD
-    app.logger.debug('loading all from ' + path)
-
-    alldirs = getallpools(path)
-    for poolname in alldirs:
-        poolurl = schm + '://' + os.path.join(poolpath, poolname)
-        PM.getPool(poolname=poolname, poolurl=poolurl)
-        app.logger.info("Registered pool: %s in %s" % (poolname, poolpath))
-=======
     logger.debug('loading all from ' + path)
     alldirs = poolnames if poolnames else getallpools(path)
     for poolname in alldirs:
@@ -289,7 +280,6 @@
         except Exception as e:
             notgood.append(nm+': '+str(e))
     return good, notgood
->>>>>>> f13fcdb0
 
 
 def get_prod_count(prod_type, pool_id):
