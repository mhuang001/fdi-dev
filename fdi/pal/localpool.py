# -*- coding: utf-8 -*-
from ..pns.jsonio import getJsonObj
from ..dataset.odict import ODict
from ..dataset.dataset import TableDataset
from ..dataset.serializable import serializeClassID
from ..dataset.deserialize import deserializeClassID
from .productpool import ProductPool
from ..pns.pnsconfig import pnsconfig as pc
from ..utils.common import pathjoin, trbk
from ..pns.pnsconfig import pnsconfig as pc
from .productpool import lockpathbase
import filelock
import sys
import shutil
import pdb
import json
import os
from os import path as op
import logging
# create logger
logger = logging.getLogger(__name__)
# logger.debug('level %d' %  (logger.getEffectiveLevel()))

if sys.version_info[0] >= 3:  # + 0.1 * sys.version_info[1] >= 3.3:
    PY3 = True
    strset = str
    from urllib.parse import urlparse, quote, unquote
else:
    PY3 = False
    strset = (str, unicode)
    from urlparse import urlparse, quote, unquote

basepoolpath = pc['basepoolpath_client']

class ODEncoder(json.JSONEncoder):
    def default(self, obj):
        if issubclass(obj.__class__, ODict):
            return dict(obj)

        # Let the base class default method raise the TypeError
        d = json.JSONEncoder.default(self, obj)
        return d


def writeJsonwithbackup(fp, data):
    """ write data in JSON after backing up the existing one.
    """
    if op.exists(fp):
        os.rename(fp, fp + '.old')
    #js = json.dumps(data, cls=ODEncoder)
    js = serializeClassID(data)
    with open(fp, mode="w+") as f:
        f.write(js)

def _wipe(poolpath):
    """
    does the scheme-specific remove-all
    """
    # logger.debug()
    pp = poolpath
    if pp == '/':
        raise(ValueError('Do not remove root directory.'))

    if not op.exists(pp):
        return
    try:
        shutil.rmtree(pp)
        os.mkdir(pp)
    except Exception as e:
        msg = 'remove-mkdir ' + pp + \
            ' failed. ' + str(e) + trbk(e)
        logger.error(msg)
        raise e


class LocalPool(ProductPool):
    """ the pool will save all products in local computer.
    """

    def __init__(self, **kwds):
        """ creates file structure if there isn't one. if there is, read and populate house-keeping records. create persistent files if not exist.
        """
        # print(__name__ + str(kwds))
        super(LocalPool, self).__init__(**kwds)
        real_poolpath = self.transformpath(self._poolpath)
        logger.debug(real_poolpath)
        if not op.exists(real_poolpath):
            # os.mkdir(real_poolpath)
            os.makedirs(real_poolpath)
        c, t, u = self.readHK()

        logger.debug('pool ' + self._poolurn + ' HK read.')

        self._classes.update(c)
        self._tags.update(t)
        self._urns.update(u)

    def readHK(self):
        """
        loads and returns the housekeeping data
        """
        fp0 = self.transformpath(self._poolpath)
        #import pdb
        # pdb.set_trace()
        with filelock.FileLock(self.lockpath(), timeout=5):
            # if 1:
            hk = {}
            for hkdata in ['classes', 'tags', 'urns']:
                fp = pathjoin(fp0, hkdata + '.jsn')
                if op.exists(fp):
                    try:
                        with open(fp, 'r') as f:
                            js = f.read()
                    except Exception as e:
                        msg = 'Error in HK reading ' + fp + str(e) + trbk(e)
                        logging.error(msg)
                        raise Exception(msg)
                    r = deserializeClassID(js)
                else:
                    r = dict()
                hk[hkdata] = r
        logger.debug('LocalPool HK read from ' + self._poolpath)
        return hk['classes'], hk['tags'], hk['urns']

    def transformpath(self, path):
        """ override this to changes the output from the input one (default) to something else.

        """
        if basepoolpath != '':
            if path[0] == '/':
                path = basepoolpath + path
            else:
                path = basepoolpath + '/' + path
        return path

    def writeHK(self, fp0):
        """
           save the housekeeping data to disk
        """

        for hkdata in ['classes', 'tags', 'urns']:
            fp = pathjoin(fp0, hkdata + '.jsn')
            writeJsonwithbackup(fp, self.__getattribute__('_' + hkdata))

    def schematicSave(self, typename, serialnum, data, tag=None):
        """
        does the media-specific saving
        """
        fp0 = self.transformpath(self._poolpath)
        fp = pathjoin(fp0, quote(typename) + '_' + str(serialnum))
        try:
            writeJsonwithbackup(fp, data)
            self.writeHK(fp0)
            logger.debug('HK written')
        except IOError as e:
            logger.error('Save ' + fp + 'failed. ' + str(e) + trbk(e))
            raise e  # needed for undoing HK changes

    def schematicLoadProduct(self, typename, indexstr):
        """
        does the scheme-specific part of loadProduct.
        """
        # with filelock.FileLock(self.lockpath(), timeout=5):
        #     uri = self.transformpath(self._poolurn) + '/' + quote(typename) + '_' + indexstr
        #     try:
        #         p = getJsonObj(uri)
        #     except Exception as e:
        #         msg = 'Load' + uri + 'failed. ' + str(e) + trbk(e)
        #         logger.error(msg)
        #         raise e
        prod = self.transformpath(self._poolpath) + '/' + quote(typename) + '_' + indexstr
        # uri = self.transformpath(self._poolurn) + '/' + quote(resourcename) + '_' + indexstr
        try:
            # p = getJsonObj(uri)
            with open(prod, 'r') as fp:
                content = fp.read()
            p = deserializeClassID(content)
        except Exception as e:
<<<<<<< HEAD
            msg = 'Load' + pp + 'failed. ' + str(e) + trbk(e)
=======
            msg = 'Load' + prod + 'failed. ' + str(e) + trbk(e)
>>>>>>> 28be37c0
            logger.error(msg)
            raise e
        return p

    def schematicRemove(self, typename, serialnum):
        """
        does the scheme-specific part of removal.
        """
        fp0 = self.transformpath(self._poolpath)
        fp = pathjoin(fp0,  quote(typename) + '_' + str(serialnum))
        try:
            os.unlink(fp)
            self.writeHK(fp0)
        except IOError as e:
            logger.error('Remove ' + fp + 'failed. ' + str(e) + trbk(e))
            raise e  # needed for undoing HK changes

    def schematicWipe(self):
        """
        does the scheme-specific remove-all
        """
        _wipe(self.transformpath(self._poolpath))

    def getHead(self, ref):
        """ Returns the latest version of a given product, belonging
        to the first pool where the same track id is found.
        """

        raise(NotImplementedError())<|MERGE_RESOLUTION|>--- conflicted
+++ resolved
@@ -5,7 +5,6 @@
 from ..dataset.serializable import serializeClassID
 from ..dataset.deserialize import deserializeClassID
 from .productpool import ProductPool
-from ..pns.pnsconfig import pnsconfig as pc
 from ..utils.common import pathjoin, trbk
 from ..pns.pnsconfig import pnsconfig as pc
 from .productpool import lockpathbase
@@ -160,27 +159,14 @@
         """
         does the scheme-specific part of loadProduct.
         """
-        # with filelock.FileLock(self.lockpath(), timeout=5):
-        #     uri = self.transformpath(self._poolurn) + '/' + quote(typename) + '_' + indexstr
-        #     try:
-        #         p = getJsonObj(uri)
-        #     except Exception as e:
-        #         msg = 'Load' + uri + 'failed. ' + str(e) + trbk(e)
-        #         logger.error(msg)
-        #         raise e
-        prod = self.transformpath(self._poolpath) + '/' + quote(typename) + '_' + indexstr
-        # uri = self.transformpath(self._poolurn) + '/' + quote(resourcename) + '_' + indexstr
+
+        pp = self.transformpath(self._poolpath) + '/' + \
+            quote(typename) + '_' + indexstr
         try:
-            # p = getJsonObj(uri)
-            with open(prod, 'r') as fp:
-                content = fp.read()
-            p = deserializeClassID(content)
+            with open(pp, 'r') as f:
+                js = f.read()
         except Exception as e:
-<<<<<<< HEAD
             msg = 'Load' + pp + 'failed. ' + str(e) + trbk(e)
-=======
-            msg = 'Load' + prod + 'failed. ' + str(e) + trbk(e)
->>>>>>> 28be37c0
             logger.error(msg)
             raise e
         return p
