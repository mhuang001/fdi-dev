
# -*- coding: utf-8 -*-
import logging
import copy
import importlib

import pdb

from .odict import ODict
from ..utils.common import trbk

import sys
if sys.version_info[0] >= 3:  # + 0.1 * sys.version_info[1] >= 3.3:
    PY3 = True
else:
    PY3 = False

# create logger
logger = logging.getLogger(__name__)
# logger.debug('level %d' %  (logger.getEffectiveLevel()))


''' Note: this has to be in a different file where other interface
classes are defined to avoid circular dependency (such as ,
Serializable.
'''


class Classes_meta(type):
    """ metaclass for 'classproperty'.
        # https://stackoverflow.com/a/1800999
    """
    # modules and classes to import from them
    modclass = {
        'fdi.dataset.deserialize': ['deserializeClassID'],
        'fdi.dataset.listener': ['ListnerSet'],
        'fdi.dataset.serializable': ['Serializable'],
        'fdi.dataset.eq': ['DeepEqual'],
        'fdi.dataset.odict': ['ODict'],
        'fdi.dataset.finetime': ['FineTime', 'FineTime1', 'utcobj'],
        'fdi.dataset.history': ['History'],
        'fdi.dataset.baseproduct': ['BaseProduct'],
        'fdi.dataset.product': ['Product'],
        'fdi.dataset.datatypes': ['Vector', 'Quaternion'],
        'fdi.dataset.metadata': ['AbstractParameter', 'Parameter', 'NumericParameter', 'DateParameter', 'StringParameter', 'MetaData'],
        'fdi.dataset.dataset': ['GenericDataset', 'ArrayDataset',
                                'TableDataset', 'CompositeDataset', 'Column'],
        'fdi.pal.context': ['AbstractContext', 'Context',
                            'AbstractMapContext', 'MapContext',
                            'RefContainer',
                            'ContextRuleException'],
        'fdi.pal.urn': ['Urn'],
        'fdi.pal.productref': ['ProductRef']
    }

    # class list from the package
    _package = {}
    # class list with modifcation
    _classes = {}

    def __init__(cls, *args, **kwds):
        """ Class is initialized with built-in classes by default.
        """
        super().__init__(*args, **kwds)

    def updateMapping(cls, c={}):
        """ Updates classes mapping.
        Make the package mapping if it has not been made.
        """
        if len(cls._package) == 0:
            cls.makePackageClasses()
        # cls._classes.clear()
        cls._classes.update(copy.copy(cls._package))
<<<<<<< HEAD
        cls._classes.update(c)
=======
        if c:
            cls._classes.update(c)
        return cls._classes
>>>>>>> 73b872ea

    def makePackageClasses(cls, rerun=False, exclude=[]):
        """ The set of fdi package-wide deserializable classes is maintained by hand.
        Do nothing if the classes mapping is already made so repeated calls will not cost lots more time. Set rerun to True to force re-exction.
        """

        if len(cls._package) and not rerun:
            return
<<<<<<< HEAD
        """
        from fdi.dataset.deserialize import deserializeClassID
        from fdi.dataset.finetime import FineTime, FineTime1, utcobj
        from fdi.dataset.history import History
        from fdi.dataset.baseproduct import BaseProduct
        from fdi.dataset.product import Product
        from fdi.dataset.datatypes import Vector, Quaternion
        from fdi.dataset.metadata import Parameter, NumericParameter, MetaData
        from fdi.dataset.dataset import GenericDataset, ArrayDataset, \
            TableDataset, CompositeDataset, Column
        from fdi.pal.context import Context, MapContext, RefContainer, \
            ContextRuleException
        from fdi.pal.urn import Urn
        from fdi.pal.productref import ProductRef

        cls._package.update(locals())
        del cls._package['cls']
        del cls._package['rerun']
        """
        # print('With %s excluded..' % (str(exclude)))
=======
        cls._package.clear()
        SelectiveMetaFinder.exclude = exclude

        logger.debug('With %s excluded..' % (str(exclude)))
>>>>>>> 73b872ea
        for modnm, froml in cls.modclass.items():
            exed = [x for x in froml if x not in exclude]
            if len(exed) == 0:
                continue
<<<<<<< HEAD
            # print('importing %s from %s' % (str(exed), modnm))
            try:
                m = importlib.__import__(modnm, globals(), locals(), exed)
            except Exception as e:
                #print('Importing %s not successful. %s' % (str(exed), str(e)))
                pass
=======
            logger.debug('importing %s from %s' % (str(froml), modnm))
            try:
                #m = importlib.__import__(modnm, globals(), locals(), froml)
                m = importlib.import_module(modnm)
            except SelectiveMetaFinder.ExcludedModule as e:
                logger.debug('Did not import %s. %s' %
                             (str(froml), str(e)))
                #ety, enm, tb = sys.exc_info()
>>>>>>> 73b872ea
            else:
                for n in exed:
                    cls._package[n] = getattr(m, n)

        return

    def reloadClasses(cls):
        """ re-import classes in list. """
        for n, t in cls._classes.items():
            mo = importlib.import_module(t.__module__)
            importlib.reload(mo)
            m = importlib.__import__(t.__module__, globals(), locals(), [n])
            cls._classes[n] = getattr(m, n)

    # https://stackoverflow.com/a/1800999
    @property
    def mapping(cls):
        """ Returns the dictionary of classes allowed for deserialization, including the fdi built-ins and user added classes.
        """
        if len(cls._classes) == 0:
            cls.updateMapping()
        return cls._classes

    @mapping.setter
    def mapping(cls, c):
        """ Delegated to cls.update...().
        """
        raise NotImplementedError('Use Classes.updateMapping(c).')
        cls.updateMapping(c)


class Classes(metaclass=Classes_meta):
    """ A dictionary of class names and their class objects that are allowed to be deserialized.
    A fdi package built-in dictionary (in the format of locals() output) is kept internally.
    Users who need add more deserializable class can for example:
    def myclasses():
        from foo.bar import Baz
        ...
    Classes.classes = myClasses
    """

<<<<<<< HEAD
    pass
=======
    pass


# globals()
# pdb.set_trace()
# Classes.importModuleClasses()
>>>>>>> 73b872ea
<|MERGE_RESOLUTION|>--- conflicted
+++ resolved
@@ -8,6 +8,7 @@
 
 from .odict import ODict
 from ..utils.common import trbk
+from ..utils.moduleloader import SelectiveMetaFinder, installSelectiveMetaFinder
 
 import sys
 if sys.version_info[0] >= 3:  # + 0.1 * sys.version_info[1] >= 3.3:
@@ -71,13 +72,10 @@
             cls.makePackageClasses()
         # cls._classes.clear()
         cls._classes.update(copy.copy(cls._package))
-<<<<<<< HEAD
-        cls._classes.update(c)
-=======
         if c:
             cls._classes.update(c)
         return cls._classes
->>>>>>> 73b872ea
+
 
     def makePackageClasses(cls, rerun=False, exclude=[]):
         """ The set of fdi package-wide deserializable classes is maintained by hand.
@@ -86,45 +84,14 @@
 
         if len(cls._package) and not rerun:
             return
-<<<<<<< HEAD
-        """
-        from fdi.dataset.deserialize import deserializeClassID
-        from fdi.dataset.finetime import FineTime, FineTime1, utcobj
-        from fdi.dataset.history import History
-        from fdi.dataset.baseproduct import BaseProduct
-        from fdi.dataset.product import Product
-        from fdi.dataset.datatypes import Vector, Quaternion
-        from fdi.dataset.metadata import Parameter, NumericParameter, MetaData
-        from fdi.dataset.dataset import GenericDataset, ArrayDataset, \
-            TableDataset, CompositeDataset, Column
-        from fdi.pal.context import Context, MapContext, RefContainer, \
-            ContextRuleException
-        from fdi.pal.urn import Urn
-        from fdi.pal.productref import ProductRef
-
-        cls._package.update(locals())
-        del cls._package['cls']
-        del cls._package['rerun']
-        """
-        # print('With %s excluded..' % (str(exclude)))
-=======
         cls._package.clear()
         SelectiveMetaFinder.exclude = exclude
 
         logger.debug('With %s excluded..' % (str(exclude)))
->>>>>>> 73b872ea
         for modnm, froml in cls.modclass.items():
             exed = [x for x in froml if x not in exclude]
             if len(exed) == 0:
                 continue
-<<<<<<< HEAD
-            # print('importing %s from %s' % (str(exed), modnm))
-            try:
-                m = importlib.__import__(modnm, globals(), locals(), exed)
-            except Exception as e:
-                #print('Importing %s not successful. %s' % (str(exed), str(e)))
-                pass
-=======
             logger.debug('importing %s from %s' % (str(froml), modnm))
             try:
                 #m = importlib.__import__(modnm, globals(), locals(), froml)
@@ -133,7 +100,6 @@
                 logger.debug('Did not import %s. %s' %
                              (str(froml), str(e)))
                 #ety, enm, tb = sys.exc_info()
->>>>>>> 73b872ea
             else:
                 for n in exed:
                     cls._package[n] = getattr(m, n)
@@ -175,13 +141,7 @@
     Classes.classes = myClasses
     """
 
-<<<<<<< HEAD
     pass
-=======
-    pass
-
-
 # globals()
 # pdb.set_trace()
-# Classes.importModuleClasses()
->>>>>>> 73b872ea
+# Classes.importModuleClasses()