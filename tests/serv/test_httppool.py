# -*- coding: utf-8 -*-

#################
# This test is to be run on the same machine where the http pool server is running.
#################


from fdi.dataset.testproducts import get_sample_product
from fdi.dataset.serializable import serialize
from fdi.dataset.deserialize import deserialize
from fdi.dataset.product import Product
from fdi.pal.poolmanager import PoolManager
from fdi.utils.common import lls, trbk, fullname
from fdi.utils.fetch import fetch
from fdi.pns import httppool_server
from fdi.pns.jsonio import auth_headers

import pytest
import filelock
import sys
from urllib.request import pathname2url
from urllib.error import URLError
from flask import current_app
from requests.auth import HTTPBasicAuth
# import requests
import random
import os
import pytest
from pprint import pprint

import time
from collections.abc import Mapping

import asyncio
import aiohttp

from fdi.pns.jsonio import getJsonObj, postJsonObj, putJsonObj, commonheaders
from fdi.utils.options import opt


def setuplogging():
    import logging
    import logging.config
    from . import logdict

    # create logger
    logging.config.dictConfig(logdict.logdict)
    logging.getLogger("requests").setLevel(logging.WARN)
    logging.getLogger("urllib3").setLevel(logging.WARN)
    logging.getLogger("filelock").setLevel(logging.WARN)
    return logging


logging = setuplogging()
logger = logging.getLogger()

logger.setLevel(logging.INFO)
logger.debug('logging level %d' % (logger.getEffectiveLevel()))


if 0:
    @pytest.fixture(scope="module")
    def runserver():
        from fdi.pns.httppool_server import app
        app.run(host='127.0.0.1', port=5000,
                threaded=False, debug=verbose, processes=5)

        return smtplib.SMTP("smtp.gmail.com", 587, timeout=5)


# last timestamp/lastUpdate
lupd = 0


test_poolid = 'fdi_'+__name__
prodt = 'fdi.dataset.product.Product'


if 0:
    poststr = 'curl -i -H "Content-Type: application/json" -X POST --data @%s http://localhost:5000%s --user %s'
    cmd = poststr % ('resource/' + 'nodetestinput.jsn',
                     pathname2url(pc['baseurl'] + '/' +
                                  nodetestinput['creator'] + '/' +
                                  nodetestinput['rootcause']),
                     'foo:bar')
    print(cmd)
    os.system(cmd)
    sys.exit()


@pytest.fixture(scope="module")
def project_app():
    from fdi.pns.httppool_server import create_app
    return create_app()


def issane(o):
    """ basic check on return """
    global lupd
    assert o is not None, "Server is having trouble"
    assert 'error' not in o, o['error']
    assert o['timestamp'] > lupd
    lupd = o['timestamp']


def check0result(result, msg):
    # if msg is string, an exception must have happened
    assert result == 0, 'Error %d testing script "run". msg: ' + str(msg)
    assert msg == '' or not isinstance(msg, (str, bytes)), msg


def est_getpnspoolconfig(pc, setup):
    ''' gets and compares pnspoolconfig remote and local
    '''
    logger.info('get pnsconfig')
    aburl, headers = setup
    o = getJsonObj(aburl + '/'+'pnsconfig')
    issane(o)
    r = o['result']
    # , deepcmp(r['scripts'], pc['scripts'])
    assert r['scripts'] == pc['scripts']
    return r


# TEST HTTPPOOL  API


def check_response(o, failed_case=False):
    global lupd
    assert o is not None, "Server is having trouble"
    if not failed_case:
        assert 'result' in o, o
        assert 'FAILED' != o['result'], o['result']
        assert o['timestamp'] > lupd
        lupd = o['timestamp']
    else:
        assert 'FAILED' == o['result'], o['result']


def test_new_user_read_write(new_user_read_write):
    """
    GIVEN a User model
    WHEN a new User is created
    THEN check the username, hashed_password, authenticated, and role fields are defined correctly
    https://www.patricksoftwareblog.com/testing-a-flask-application-using-pytest/
    """
    new_user = new_user_read_write
    assert new_user.username == 'rww'
    assert new_user.hashed_password != 'FlaskIsAwesome'
    assert not new_user.authenticated
    assert new_user.role == 'read_write'


def test_new_user_read_only(new_user_read_only):
    """
    GIVEN a User model
    WHEN a new User is created
    THEN check the username, hashed_password, authenticated, and role fields are defined correctly
    """
    new_user = new_user_read_only
    assert new_user.username == 'aas'
    assert new_user.hashed_password != 'FlaskIsAwesome'
    assert not new_user.authenticated
    assert new_user.role == 'read_only'


def test_unauthorizedread_write(server, new_user_read_only, client):
    aburl, headers = server
    # generate a unauthorized user header
    headers = auth_headers('k', 'hu8')
    x = client.get(aburl+'/pools', headers=headers)
    assert x.status_code == 200
    # with pytest.raises(URLError):
    o = deserialize(x.data)
    check_response(o)
    pools = o['result']
    assert isinstance(pools, list)


def test_authorizedread_write(server, new_user_read_write, client):
    aburl, headers = server
    headers = auth_headers('k', 'hu8')
    x = client.get(aburl+'/pools', headers=headers)
    assert x.status_code == 200
    # with pytest.raises(URLError):
    o = deserialize(x.data)
    check_response(o)
    pools = o['result']
    assert isinstance(pools, list)


def test_root(setup, client):
    aburl, headers = setup
    url = aburl + '/'+'pools'
    x = client.get(url)
    o = deserialize(x.text)
    check_response(o)
    c_pools = o['result']
    # /
    url = aburl + '/'
    x = client.get(url)
    o = deserialize(x.text)
    check_response(o)
    c = o['result']
    assert c_pools == c
    # /
    url = aburl
    x = client.get(url)
    o = deserialize(x.text)
    check_response(o)
    c = o['result']
    assert c_pools == c


def clear_server_local_pools_dir(poolid, local_pools_dir):
    """ deletes files in the given poolid in server pool dir. """
    logger.info('clear server pool dir ' + poolid)
    path = os.path.join(local_pools_dir, poolid)
    if os.path.exists(path):
        if path == '/':
            raise ValueError('!!!!! Cannot delete root.!!!!!!!')
        else:
            os.system('rm -rf ' + path)
        # x = Product(description='desc test case')
        # x.creator = 'test'
        # data = serialize(x)
        # url = aburl + '/' + test_poolid + '/fdi.dataset.product.Product/0'
        # x = requests.post(url, auth=HTTPBasicAuth(*userpass), data=data)


def get_local_dirs(local_pools_dir):
    """ returns a list of directories in server pool dir. """

    path = local_pools_dir
    if os.path.exists(path):
        files = os.listdir(path)
    else:
        files = []
    return files


def get_local_files(poolid, local_pools_dir):
    """ returns a list of files in the given poolid in server pool dir. """

    ppath = os.path.join(local_pools_dir, poolid)
    if os.path.exists(ppath):
        files = os.listdir(ppath)
    else:
        files = []
    return files


def test_clear_local_server(local_pools_dir):
    clrpool = 'test_clear'
    ppath = os.path.join(local_pools_dir, clrpool)
    if not os.path.exists(ppath):
        os.makedirs(ppath)
    assert os.path.exists(ppath)
    with open(ppath+'/foo', 'w') as f:
        f.write('k')
    clear_server_local_pools_dir(clrpool, local_pools_dir)
    assert not os.path.exists(ppath)


def empty_pool_on_server(post_poolid, aburl, auth, clnt):
    path = post_poolid + '/api/removeAll'
    url = aburl + '/' + path
    x = clnt.get(url, auth=HTTPBasicAuth(*auth))
    o = deserialize(x.text)
    check_response(o)


def populate_server(poolid, aburl, auth, clnt):
    creators = ['Todds', 'Cassandra', 'Jane', 'Owen', 'Julian', 'Maurice']
    instruments = ['fatman', 'herscherl', 'NASA', 'CNSC', 'SVOM']

    urns = []
    for index, i in enumerate(creators):
        x = Product(description='desc ' + str(index),
                    instrument=random.choice(instruments))
        x.creator = i
        data = serialize(x)
        url = aburl + '/' + poolid + '/' + prodt + '/' + str(index)
        x = clnt.post(url, auth=HTTPBasicAuth(*auth), data=data)
        print(len(data))
        o = deserialize(x.text)
        check_response(o)
        urns.append(o['result'])
    return creators, instruments, urns


def test_CRUD_product(local_pools_dir, setup, userpass, client):
    ''' test saving, read, delete products API, products will be saved at /data/pool_id
    '''

    logger.info('save products')
    aburl, headers = setup
    post_poolid = test_poolid
    # register
    pool = PoolManager.getPool(test_poolid, aburl + '/'+test_poolid)
    empty_pool_on_server(post_poolid, aburl, userpass, client)

    files = [f for f in get_local_files(
        post_poolid, local_pools_dir) if f[-1].isnumeric()]
    origin_prod = len(files)

    creators, instruments, urns = populate_server(
        post_poolid, aburl, userpass, client)

    files1 = [f for f in get_local_files(
        post_poolid, local_pools_dir) if f[-1].isnumeric()]
    num_prod = len(files1)
    assert num_prod == len(creators) + origin_prod, 'Products number not match'

    newfiles = set(files1) - set(files)
    us = set(u.split(':', 2)[2].replace(':', '_') for u in urns)
    assert newfiles == us, str(newfiles) + str(us)

    # ==========
    logger.info('read product')

    u = random.choice(urns)
    # remove the leading 'urn:'
    url = aburl + '/' + u[4:].replace(':', '/')
    x = client.get(url, auth=HTTPBasicAuth(*userpass))
    o = deserialize(x.text)
    check_response(o)
    assert o['result'].creator == creators[urns.index(u)], 'Creator not match'

    # ===========
    ''' Test read hk api
    '''
    logger.info('read hk')
    hkpath = '/hk'
    url = aburl + '/' + post_poolid + hkpath
    x = client.get(url, auth=HTTPBasicAuth(*userpass))
    o1 = deserialize(x.text)
    url2 = aburl + '/' + post_poolid + '/api/readHK'
    x2 = client.get(url2, auth=HTTPBasicAuth(*userpass))
    o2 = deserialize(x2.text)
    for o in [o1, o2]:
        check_response(o)
        assert o['result']['classes'] is not None, 'Classes jsn read failed'
        assert o['result']['tags'] is not None, 'Tags jsn read failed'
        assert o['result']['urns'] is not None, 'Urns jsn read failed'

        l = len(urns)
        inds = [int(u.rsplit(':', 1)[1]) for u in urns]
        # the last l sn's
        assert o['result']['classes'][prodt]['sn'][-l:] == inds
        assert o['result']['classes'][prodt]['currentSN'] == inds[-1]
        assert len(o['result']['tags']) == 0
        assert set(o['result']['urns'].keys()) == set(urns)

    logger.info('read classes')
    hkpath = '/hk/classes'
    url = aburl + '/' + post_poolid + hkpath
    x = client.get(url, auth=HTTPBasicAuth(*userpass))
    o = deserialize(x.text)
    check_response(o)
    assert o['result'][prodt]['sn'][-l:] == inds
    assert o['result'][prodt]['currentSN'] == inds[-1]

    logger.info('check count')
    num = len(o['result'][prodt]['sn'])
    apipath = '/api/getCount/' + prodt + ':str'
    url = aburl + '/' + post_poolid + apipath
    x = client.get(url, auth=HTTPBasicAuth(*userpass))
    o = deserialize(x.text)
    check_response(o)
    assert o['result'] == num

    logger.info('read tags')
    hkpath = '/hk/tags'
    url = aburl + '/' + post_poolid + hkpath
    x = client.get(url, auth=HTTPBasicAuth(*userpass))
    o = deserialize(x.text)
    check_response(o)
    assert len(o['result']) == 0

    logger.info('read urns')
    hkpath = '/hk/urns'
    url = aburl + '/' + post_poolid + hkpath
    x = client.get(url, auth=HTTPBasicAuth(*userpass))
    o = deserialize(x.text)
    check_response(o)

    assert set(o['result'].keys()) == set(urns)

    # ========
    logger.info('delete a product')

    files = [f for f in get_local_files(
        post_poolid, local_pools_dir) if f[-1].isnumeric()]
    origin_prod = len(files)

    index = files[-1].rsplit('_', 1)[1]
    url = aburl + '/' + post_poolid + '/fdi.dataset.product.Product/' + index

    x = client.delete(url, auth=HTTPBasicAuth(*userpass))

    o = deserialize(x.text)
    check_response(o)

    files1 = [f for f in get_local_files(
        post_poolid, local_pools_dir) if f[-1].isnumeric()]
    num_prod = len(files1)
    assert num_prod + 1 == origin_prod, 'Products number not match'

    newfiles = set(files) - set(files1)
    assert len(newfiles) == 1
    f = newfiles.pop()
    assert f.endswith(str(index))

    # ========
    logger.info('wipe a pool')
    files = get_local_files(post_poolid, local_pools_dir)
    assert len(files) != 0, 'Pool is already empty: ' + post_poolid

    # wipe the pool on the server
    url = aburl + '/' + post_poolid + '/api/removeAll'
    x = client.get(url, auth=HTTPBasicAuth(*userpass))
    o = deserialize(x.text)
    check_response(o)

    files = get_local_files(post_poolid, local_pools_dir)
    assert len(files) == 0, 'Wipe pool failed: ' + o['msg']

    url = aburl + '/' + post_poolid + '/api/isEmpty'
    x = client.get(url, auth=HTTPBasicAuth(*userpass))
    o = deserialize(x.text)
    check_response(o)
    assert o['result'] == True

    logger.info('unregister a pool on the server')
    url = aburl + '/' + post_poolid
    x = client.delete(url, auth=HTTPBasicAuth(*userpass))
    o = deserialize(x.text)
    check_response(o)

    # this should fail as pool is unregistered on the server
    url = aburl + '/' + post_poolid + '/api/isEmpty'
    x = client.get(url, auth=HTTPBasicAuth(*userpass))
    o = deserialize(x.text)
    check_response(o, failed_case=True)


def test_product_path(setup, userpass, client):

    aburl, headers = setup
    auth = HTTPBasicAuth(*userpass)
    pool = PoolManager.getPool(test_poolid, aburl + '/'+test_poolid)
    # empty_pool_on_server(post_poolid,aburl,userpass)

    url0 = aburl + '/' + test_poolid + '/'
    # write sample product to the pool
    p = get_sample_product()
    prodt = fullname(p)
    data = serialize(p)
    # print(len(data))
    url1 = url0+prodt + '/0'
    x = client.post(url1, auth=auth, data=data)
    o = deserialize(x.text)
    check_response(o)
    urn = o['result']

    # API
    pcls = urn.split(':')[2].replace(':', '/')
    urlapi = url0 + pcls
    # 'http://127.0.0.1:5000/v0.8/test/fdi.dataset.product.Product'
    x = client.get(urlapi, auth=auth)
    o = deserialize(x.text)
    check_response(o)
    c = o['result']
    # pprint(c)
    assert 'metadata' in c

    # test product paths
    segs = ["results", "Time_Energy_Pos", "Energy", "data"]
    pth = '/'.join(segs)
    # make url w/  urn1
<<<<<<< HEAD
    # 'http://127.0.0.1:5000/v0.8/test/urn+test+fdi.dataset.product.Product+0/results/energy_table/Energy/data'
=======
    #
>>>>>>> 04e19b30
    url2 = url0 + urn.replace(':', '+') + '/' + pth
    x = client.get(url2, auth=auth)
    o = deserialize(x.text)
    check_response(o)
    c = o['result']
    assert c == p['results']['Time_Energy_Pos']['Energy'].data
    # make w/ prodtype
    # fdi.dataset.product.Product/0
    pt = urn.split(':', 2)[2].replace(':', '/')

    urlp = url0 + pt
<<<<<<< HEAD
    # http://127.0.0.1:5000/v0.8/test/fdi.dataset.product.Product/0/results/energy_table/Energy/data
=======
    # http://0.0.0.0:5000/v0.7/test/fdi.dataset.product.Product/0/results/Time_Energy_Pos/Energy/data
>>>>>>> 04e19b30
    url3 = urlp + '/' + pth
    x = client.get(url3, auth=auth)
    o = deserialize(x.text)
    check_response(o)
    c2 = o['result']
    assert c == p['results']['Time_Energy_Pos']['Energy'].data

    for pth in [
            "description",
            "meta/speed/unit",
            "meta/speed/value",
            "meta/speed/isValid",
            "Temperature/data",
            "results/calibration/unit",
    ]:
        url = urlp + '/' + pth
        x = client.get(url, auth=auth)
        o = deserialize(x.text)
        check_response(o)
        c = o['result']
        f, s = fetch(pth, p)
        assert c == f
    # members

    url = url0 + pt + '/'
    x = client.get(url, auth=auth)
    o = deserialize(x.text)
    check_response(o)
    c = o['result']
    assert 'description' in c

    # string

    # 'http://127.0.0.1:5000/v0.8/test/string/fdi.dataset.product.Product/0'
    url = url0 + pt + '/$string'
    x = client.get(url, auth=auth)
    assert x.headers['Content-Type'] == 'text/plain'
    c = x.text
    # print(c)
    assert 'UNKNOWN' in c


def test_get_pools(local_pools_dir, setup, client):

    aburl, headers = setup
    url = aburl + '/'+'pools'
    x = client.get(url)
    o = deserialize(x.text)
    check_response(o)
    c = o['result']
    assert len(c)
    assert set(c) == set(get_local_dirs(local_pools_dir))


async def lock_pool(poolid, sec, local_pools_dir):
    ''' Lock a pool from reading and return a fake response
    '''
    logger.info('Keeping files locked for %f sec' % sec)
    ppath = os.path.join(local_pools_dir, poolid)
    # lock to prevent writing
    lock = '/tmp/fdi_locks/' + ppath.replace('/', '_') + '.write'
    logger.debug(lock)
    with filelock.FileLock(lock):
        await asyncio.sleep(sec)
    fakeres = '{"result": "FAILED", "msg": "This is a fake responses", "timestamp": ' + \
        str(time.time()) + '}'
    return deserialize(fakeres)


async def read_product(poolid, setup, userpass):

    aburl, headers = setup
    # trying to read
    if 1:
        prodpath = '/'+prodt+'/0'
        url = aburl + '/' + poolid + prodpath
    else:
        hkpath = '/hk/classes'
        url = aburl + '/' + poolid + hkpath
    logger.debug('Reading a locked file '+url)
    async with aiohttp.ClientSession() as session:
        async with session.get(url, auth=aiohttp.BasicAuth(*userpass)) as res:
            x = await res.text()
            o = deserialize(x)
    logger.debug("@@@@@@@locked file read: " + lls(x, 200))
    return o


def test_lock_file(setup, userpass, local_pools_dir, client):
    ''' Test if a pool is locked, others can not manipulate this pool anymore before it's released
    '''
    logger.info('Test read a locked file, it will return FAILED')
    aburl, headers = setup
    poolid = test_poolid
    # init server
    populate_server(poolid, aburl, userpass)
    # hkpath = '/hk/classes'
    # url = aburl + '/' + poolid + hkpath
    # x = client.get(url, auth=HTTPBasicAuth(*userpass))

    try:
        loop = asyncio.get_event_loop()
        tasks = [asyncio.ensure_future(
            lock_pool(poolid, 2, local_pools_dir)), asyncio.ensure_future(read_product(poolid, setup, userpass))]
        taskres = loop.run_until_complete(asyncio.wait(tasks))
        loop.close()
    except Exception as e:
        logger.error('unable to start thread ' + str(e) + trbk(e))
        raise
    res = [f.result() for f in [x for x in taskres][0]]
    logger.debug('res ' + lls(res[0], 200) + '************' + lls(res[1], 200))
    if issubclass(res[0].__class__, Mapping) and 'result' in res[0] and issubclass(res[0]['result'].__class__, str):
        r1, r2 = res[0], res[1]
    else:
        r2, r1 = res[0], res[1]
    check_response(r1, True)


def test_read_non_exists_pool(setup, userpass, client):
    ''' Test read a pool which doesnot exist, returns FAILED
    '''
    logger.info('Test query a pool non exist.')
    aburl, headers = setup
    wrong_poolid = 'abc'
    prodpath = '/' + prodt + '/0'
    url = aburl + '/' + wrong_poolid + prodpath
    x = client.get(url, auth=HTTPBasicAuth(*userpass))
    o = deserialize(x.text)
    check_response(o, True)


def XXXtest_subclasses_pool(userpass, client):
    logger.info('Test create a pool which has subclass')
    poolid_1 = 'subclasses/a'
    poolid_2 = 'subclasses/b'
    prodpath = '/' + prodt + '/0'
    url1 = aburl + '/' + poolid_1 + prodpath
    url2 = aburl + '/' + poolid_2 + prodpath
    x = Product(description="product example with several datasets",
                instrument="Crystal-Ball", modelName="Mk II")
    data = serialize(x)
    res1 = client.post(url1, auth=HTTPBasicAuth(
        *userpass), data=data)
    res2 = client.post(url2, auth=HTTPBasicAuth(
        *userpass), data=data)
    o1 = deserialize(res1.text)
    o2 = deserialize(res2.text)
    check_response(o1)
    check_response(o2)

    # Wipe these pools
    url1 = aburl + '/' + poolid_1
    url2 = aburl + '/' + poolid_2

    res1 = client.delete(url1,  auth=HTTPBasicAuth(*userpass))
    res2 = client.delete(url2,  auth=HTTPBasicAuth(*userpass))
    o1 = deserialize(res1.text)
    check_response(o1)
    o2 = deserialize(res2.text)
    check_response(o2)


if __name__ == '__main__':
    now = time.time()
    node, verbose = opt(pc['node'])
    if verbose:
        logger.setLevel(logging.DEBUG)
    else:
        logger.setLevel(logging.INFO)
    logger.info('logging level %d' % (logger.getEffectiveLevel()))

    t = 8

    if t == 7:
        # test_lock()
        # asyncio.AbstractEventLoop.set_debug()
        loop = asyncio.get_event_loop()
        tasks = [asyncio.ensure_future(napa(5, 0)),
                 asyncio.ensure_future(napa(0.5, 0.5))]
        res = loop.run_until_complete(asyncio.wait(tasks))
        loop.close()
        print(res)

    elif t == 3:
        # test_getpnsconfig()
        test_puttestinit()
        test_putinit()
        test_getinit()
        test_getrun()
        test_putconfigpns()
        test_post()
        test_testrun()
        test_deleteclean()
        test_mirror()
        test_sleep()
    elif t == 4:
        test_serverinit()
        test_servertestinit()
        test_servertestrun()
        test_serversleep()
    elif t == 6:
        test_vvpp()

    print('test successful ' + str(time.time() - now))<|MERGE_RESOLUTION|>--- conflicted
+++ resolved
@@ -479,11 +479,7 @@
     segs = ["results", "Time_Energy_Pos", "Energy", "data"]
     pth = '/'.join(segs)
     # make url w/  urn1
-<<<<<<< HEAD
-    # 'http://127.0.0.1:5000/v0.8/test/urn+test+fdi.dataset.product.Product+0/results/energy_table/Energy/data'
-=======
     #
->>>>>>> 04e19b30
     url2 = url0 + urn.replace(':', '+') + '/' + pth
     x = client.get(url2, auth=auth)
     o = deserialize(x.text)
@@ -495,11 +491,7 @@
     pt = urn.split(':', 2)[2].replace(':', '/')
 
     urlp = url0 + pt
-<<<<<<< HEAD
-    # http://127.0.0.1:5000/v0.8/test/fdi.dataset.product.Product/0/results/energy_table/Energy/data
-=======
     # http://0.0.0.0:5000/v0.7/test/fdi.dataset.product.Product/0/results/Time_Energy_Pos/Energy/data
->>>>>>> 04e19b30
     url3 = urlp + '/' + pth
     x = client.get(url3, auth=auth)
     o = deserialize(x.text)
