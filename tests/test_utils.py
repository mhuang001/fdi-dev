--- conflicted
+++ resolved
@@ -1,6 +1,5 @@
 # -*- coding: utf-8 -*-
-<<<<<<< HEAD
-from fdi.dataset.arraydataset import ArrayDataset,Column as aCol
+from fdi.dataset.arraydataset import ArrayDataset, Column as aCol
 from fdi.dataset.tabledataset import TableDataset
 from fdi.dataset.dataset import CompositeDataset
 from fdi.dataset.baseproduct import BaseProduct
@@ -8,9 +7,6 @@
 from fdi.dataset.stringparameter import StringParameter
 from fdi.dataset.dataset import Dataset
 from fdi.dataset.numericparameter import NumericParameter,BooleanParameter
-=======
-
->>>>>>> 6620d611
 from fdi.utils.fits_kw import FITS_KEYWORDS, getFitsKw
 from fdi.utils.leapseconds import utc_to_tai, tai_to_utc, dTAI_UTC_from_utc, _fallback
 from fdi.dataset.eq import deepcmp
@@ -82,7 +78,6 @@
     logging.getLogger("urllib3").setLevel(logging.WARN)
     logging.getLogger("filelock").setLevel(logging.WARN)
 
-<<<<<<< HEAD
 def test_fits_dataset():
     ima=ArrayDataset(data=[[1,2,3,4],[5,6,7,8]], description='a')
     imb=ArrayDataset(data=[[1,2,3,4],[5,6,7,8],[1,2,3,4],[5,6,7,8]], description='b')
@@ -257,9 +252,6 @@
     assert f[0].header==v[0].header
     del f
     
-=======
-
->>>>>>> 6620d611
 def test_get_demo_product(demo_product):
     v, related = demo_product
     assert v['Browse'].data[1:4] == b'PNG'
